--- conflicted
+++ resolved
@@ -161,7 +161,6 @@
 
         return objects
 
-<<<<<<< HEAD
     # @staticmethod
     def read_cams(self, cam_dict):
         """Reads img data from the cam dict provided.
@@ -195,7 +194,7 @@
             res_dict[cam]['cam_intrinsic'] = cam_dict[cam]['cam_intrinsic']
 
         return res_dict
-=======
+
     @staticmethod
     def read_label_3d(path):
         """Reads lidarseg data from the path provided.
@@ -206,7 +205,6 @@
         assert Path(path).exists()
 
         return np.fromfile(path, dtype=np.uint8)
->>>>>>> 83dc2341
 
     def get_split(self, split):
         """Returns a dataset split.
@@ -304,13 +302,10 @@
             'bounding_boxes': bbox_3d,
         }
 
-<<<<<<< HEAD
         if 'cams' in info:
             data['cams'] = self.dataset.read_cams(info['cams'])
-=======
         if 'lidarseg_path' in info:
             data['label'] = self.dataset.read_label_3d(info['lidarseg_path'])
->>>>>>> 83dc2341
 
         return data
 
