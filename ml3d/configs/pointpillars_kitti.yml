--- conflicted
+++ resolved
@@ -8,12 +8,8 @@
   name: PointPillars
   ckpt_path: # path/to/your/checkpoint
 
-<<<<<<< HEAD
   batcher: "ignore"
 
-  voxel_size: [0.16, 0.16, 4]
-=======
->>>>>>> 0dfc7fa4
   point_cloud_range: [0, -39.68, -3, 69.12, 39.68, 1]
   classes: ['Pedestrian', 'Cyclist', 'Car']
 
