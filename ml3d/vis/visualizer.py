import math
import numpy as np
import threading
import open3d as o3d
from open3d.visualization import gui
from open3d.visualization import rendering
from collections import deque
from .boundingbox import *
from .colormap import *
from .labellut import *

import time


class Model:
    """The class that helps build visualization models based on attributes,
    data, and methods.
    """
    bounding_box_prefix = "Bounding Boxes/"

    class BoundingBoxData:
        """The class to define a bounding box that is used to describe the
        target location.

        Args:
            name: The name of the pointcloud array.
            boxes: The array of pointcloud that define the bounding box.
        """

        def __init__(self, name, boxes):
            self.name = name
            self.boxes = boxes

    def __init__(self):
        # Note: the tpointcloud cannot store the actual data arrays, because
        # the tpointcloud requires specific names for some arrays (e.g. "points",
        # "colors"). So the tpointcloud exists for rendering and initially only
        # contains the "points" array.
        self.tclouds = {}  # name -> tpointcloud
        self.data_names = []  # the order data will be displayed / animated
        self.bounding_box_data = []  # [BoundingBoxData]

        self._data = {}  # name -> {attr_name -> numpyarray}
        self._known_attrs = {}  # name -> set(attrs)
        self._attr2minmax = {}  # only access in _get_attr_minmax()

        self._attr_rename = {"label": "labels", "feat": "feature"}

    def _init_data(self, name):
        tcloud = o3d.t.geometry.PointCloud(o3d.core.Device("CPU:0"))
        self.tclouds[name] = tcloud
        self._data[name] = {}
        self.data_names.append(name)

    def is_loaded(self, name):
        """Check if the data is loaded."""
        if name in self._data:
            return len(self._data[name]) > 0
        else:
            # if the name isn't in the data, presumably it is loaded
            # (for instance, if this is a bounding box).
            return True

    def load(self, name, fail_if_no_space=False):
        """If data is not loaded, then load the data."""
        assert (False)  # pure virtual

    def unload(self, name):
        assert (False)  # pure virtual

    def create_point_cloud(self, data):
        """Create a point cloud based on the data provided.

        The data should include name and points.
        """
        assert ("name" in data)  # name is a required field
        assert ("points" in data)  # 'points' is a required field

        name = data["name"]
        pts = self._convert_to_numpy(data["points"])
        tcloud = o3d.t.geometry.PointCloud(o3d.core.Device("CPU:0"))
        known_attrs = set()
        if pts.shape[1] >= 4:
            # We can't use inplace Tensor creation (e.g. from_numpy())
            # because the resulting arrays won't be contiguous. However,
            # TensorList can be inplace.
            xyz = pts[:, [0, 1, 2]]
            tcloud.point["points"] = Visualizer._make_tcloud_array(xyz,
                                                                   copy=True)
        else:
            tcloud.point["points"] = Visualizer._make_tcloud_array(pts)
        self.tclouds[name] = tcloud

        # Add scalar attributes and vector3 attributes
        attrs = {}
        for k, v in data.items():
            attr = self._convert_to_numpy(v)
            if attr is None:
                continue
            attr_name = k
            if attr_name == "point":
                continue

            new_name = self._attr_rename.get(attr_name)
            if new_name is not None:
                attr_name = new_name

            if len(attr.shape) == 1 or len(attr.shape) == 2:
                attrs[attr_name] = attr
                known_attrs.add(attr_name)

        self._data[name] = attrs
        self._known_attrs[name] = known_attrs

    def _convert_to_numpy(self, ary):
        if isinstance(ary, list):
            try:
                return np.array(ary, dtype='float32')
            except TypeError:
                return None
        elif isinstance(ary, np.ndarray):
            if len(ary.shape) == 2 and ary.shape[0] == 1:
                ary = ary[0]  # "1D" array as 2D: [[1, 2, 3,...]]
            if ary.dtype.name.startswith('int'):
                return np.array(ary, dtype='float32')
            else:
                return ary

        try:
            import tensorflow as tf
            if isinstance(ary, tf.Tensor):
                return self._convert_to_numpy(ary.numpy())
        except:
            pass

        try:
            import torch
            if isinstance(ary, torch.Tensor):
                return self._convert_to_numpy(ary.detach().cpu().numpy())
        except:
            pass

        return None

    def get_attr(self, name, attr_name):
        """Get an attribute from data based on the name passed."""
        if name in self._data:
            attrs = self._data[name]
            if attr_name in attrs:
                return attrs[attr_name]
        return None

    def get_attr_shape(self, name, attr_name):
        """Get a shape from data based on the name passed."""
        attr = self.get_attr(name, attr_name)
        if attr is not None:
            return attr.shape
        return []

    def get_attr_minmax(self, attr_name, channel):
        """Get the minimum and maximum for an attribute."""
        attr_key_base = attr_name + ":" + str(channel)

        attr_min = 1e30
        attr_max = -1e30
        for name in self._data.keys():
            key = name + ":" + attr_key_base
            if key not in self._attr2minmax:
                attr = self.get_attr(name, attr_name)
                if attr is None:  # clouds may not have all the same attributes
                    continue
                if len(attr.shape) > 1:
                    attr = attr[:, channel]
                self._attr2minmax[key] = (attr.min(), attr.max())
            amin, amax = self._attr2minmax[key]
            attr_min = min(attr_min, amin)
            attr_max = max(attr_max, amax)

        if attr_min > attr_max:
            return (0.0, 0.0)
        return (attr_min, attr_max)

    def get_available_attrs(self, names):
        """Get a list of attributes based on the name."""
        attr_names = None
        for n in names:
            known = self._known_attrs.get(n)
            if known is not None:
                if attr_names is None:
                    attr_names = known
                else:
                    attr_names = attr_names.intersection(known)
        if attr_names is None:
            return []
        return sorted(attr_names)

    def calc_bounds_for(self, name):
        """Calculate the bounds for a pointcloud."""
        if name in self.tclouds and not self.tclouds[name].is_empty():
            tcloud = self.tclouds[name]
            # Ideally would simply return tcloud.compute_aabb() here, but it can
            # be very slow on macOS with clang 11.0
            pts = tcloud.point["points"].numpy()
            min_val = (pts[:, 0].min(), pts[:, 1].min(), pts[:, 2].min())
            max_val = (pts[:, 0].max(), pts[:, 1].max(), pts[:, 2].max())
            return [min_val, max_val]
        else:
            return [(0.0, 0.0, 0.0), (0.0, 0.0, 0.0)]


class DataModel(Model):
    """The class for data i/o and storage of visualization.

    Args:
        userdata: The dataset to be used in the visualization.
    """

    def __init__(self, userdata):
        super().__init__()
        # We could just create the TPointCloud here, but that would cause the UI
        # to block. If we do it on load then the loading dialog will display.
        self._name2srcdata = {}
        for d in userdata:
            name = d["name"]
            while name in self._data:  # ensure each name is unique
                name = name + "_"
            self._init_data(name)
            self._name2srcdata[name] = d

    def load(self, name, fail_if_no_space=False):
        """Load a pointcloud based on the name provided."""
        if self.is_loaded(name):
            return

        self.create_point_cloud(self._name2srcdata[name])

    def unload(self, name):
        """Unload a pointcloud."""
        pass


class DatasetModel(Model):
    """The class used to manage a dataset model.

    Args:
        dataset:  The 3D ML dataset to use. You can use the base dataset, sample datasets , or a custom dataset.
        split: A string identifying the dataset split that is usually one of 'training', 'test', 'validation', or 'all'.
        indices: The indices to be used for the datamodel. This may vary based on the split used.
    """

    def __init__(self, dataset, split, indices):
        super().__init__()
        self._dataset = None
        self._name2datasetidx = {}
        self._memory_limit = 8192 * 1024 * 1024  # memory limit in bytes
        self._current_memory_usage = 0
        self._cached_data = deque()

        self._dataset = dataset.get_split(split)
        if len(self._dataset) > 0:
            if indices is None:
                indices = range(0, len(self._dataset))
            # Some results from get_split() (like "training") are randomized.
            # Sort, so that the same index always returns the same piece of data.
            path2idx = {}
            for i in range(0, len(self._dataset.path_list)):
                path2idx[self._dataset.path_list[i]] = i
            real_indices = [path2idx[p] for p in sorted(path2idx.keys())]
            indices = [real_indices[idx] for idx in indices]

            # SemanticKITTI names its items <sequence#>_<timeslice#>,
            # "mm_nnnnnn". We'd like to use the hierarchical feature of the tree
            # to separate the sequences. We cannot change the name in the dataset
            # because this format is used to report algorithm results, so do it
            # here.
            underscore_to_slash = False
            if dataset.__class__.__name__ == "SemanticKITTI":
                underscore_to_slash = True

            for i in indices:
                info = self._dataset.get_attr(i)
                name = info["name"]
                if underscore_to_slash:
                    name = name.replace("_", "/")
                while name in self._data:  # ensure each name is unique
                    name = name + "_"

                self._init_data(name)
                self._name2datasetidx[name] = i

            if dataset.__class__.__name__ in [
                    "Toronto3D", "Semantic3D", "S3DIS"
            ]:
                self._attr_rename["feat"] = "colors"
                self._attr_rename["feature"] = "colors"
        else:
            print("[ERROR] Dataset split has no data")

    def is_loaded(self, name):
        """Check if the data is loaded."""
        loaded = super().is_loaded(name)
        if loaded and name in self._cached_data:
            # make this point cloud the most recently used
            self._cached_data.remove(name)
            self._cached_data.append(name)
        return loaded

    def load(self, name, fail_if_no_space=False):
        """Check if data is not loaded, and then load the data."""
        assert (name in self._name2datasetidx)

        if self.is_loaded(name):
            return True

        idx = self._name2datasetidx[name]
        data = self._dataset.get_data(idx)
        data["name"] = name
        data["points"] = data["point"]

        if 'bounding_boxes' in data:
            self.bounding_box_data.append(
                Model.BoundingBoxData(name, data['bounding_boxes']))

        self.create_point_cloud(data)
        size = self._calc_pointcloud_size(self._data[name], self.tclouds[name])
        if size + self._current_memory_usage > self._memory_limit:
            if fail_if_no_space:
                self.unload(name)
                return False
            else:
                # Remove oldest from cache
                remove_name = self._cached_data.popleft()
                remove_size = self._calc_pointcloud_size(
                    self._data[remove_name], self.tclouds[remove_name])
                self._current_memory_usage -= remove_size
                self.unload(remove_name)
                # Add new point cloud to cache
                self._cached_data.append(name)
                self._current_memory_usage += size
                return True
        else:
            self._current_memory_usage += size
            self._cached_data.append(name)
            return True

    def _calc_pointcloud_size(self, raw_data, pcloud):
        """Calcute the size of the pointcloud based on the rawdata."""
        pcloud_size = 0
        for (attr, arr) in raw_data.items():
            pcloud_size += arr.size * 4
        # Point cloud consumes 64 bytes of per point of GPU memory
        pcloud_size += pcloud.point["points"].num_elements() * 64
        return pcloud_size

    def unload(self, name):
        """Unload the data (if it was loaded earlier)."""
        # Only unload if this was loadable; we might have an in-memory,
        # user-specified data created directly through create_point_cloud().
        if name in self._name2datasetidx:
            tcloud = o3d.t.geometry.PointCloud(o3d.core.Device("CPU:0"))
            self.tclouds[name] = tcloud
            self._data[name] = {}

            bbox_name = Model.bounding_box_prefix + name
            for i in range(0, len(self.bounding_box_data)):
                if self.bounding_box_data[i].name == bbox_name:
                    self.bounding_box_data.pop(i)
                    break


class Visualizer:
    """The visualizer class for dataset objects and custom point clouds."""

    class LabelLUTEdit:
        """This class includes functionality for managing a labellut (label
        look-up-table).
        """

        def __init__(self):
            self.widget = gui.TreeView()
            self._on_changed = None  # takes no args, returns no value
            self.clear()

        def clear(self):
            """Clears the look-up table."""
            self.widget.clear()
            self._label2color = {}

        def is_empty(self):
            """Checks if the look-up table is empty."""
            return len(self._label2color) == 0

        def get_colors(self):
            """Returns a list of label keys."""
            return [
                self._label2color[label]
                for label in sorted(self._label2color.keys())
            ]

        def set_on_changed(self, callback):  # takes no args, no return value
            self._on_changed = callback

        def set_labels(self, labellut):
            """Updates the labels based on look-up table passsed."""
            self.widget.clear()
            root = self.widget.get_root_item()
            for key in sorted(labellut.labels.keys()):
                lbl = labellut.labels[key]
                color = lbl.color
                if len(color) == 3:
                    color += [1.0]
                self._label2color[key] = color
                color = gui.Color(lbl.color[0], lbl.color[1], lbl.color[2])
                cell = gui.LUTTreeCell(
                    str(key) + ": " + lbl.name, True, color, None, None)
                cell.checkbox.set_on_checked(
                    self._make_on_checked(key, self._on_label_checked))
                cell.color_edit.set_on_value_changed(
                    self._make_on_color_changed(key,
                                                self._on_label_color_changed))
                self.widget.add_item(root, cell)

        def _make_on_color_changed(self, label, member_func):

            def on_changed(color):
                member_func(label, color)

            return on_changed

        def _on_label_color_changed(self, label, gui_color):
            self._label2color[label] = [
                gui_color.red, gui_color.green, gui_color.blue,
                self._label2color[label][3]
            ]
            if self._on_changed is not None:
                self._on_changed()

        def _make_on_checked(self, label, member_func):

            def on_checked(checked):
                member_func(label, checked)

            return on_checked

        def _on_label_checked(self, label, checked):
            if checked:
                alpha = 1.0
            else:
                alpha = 0.0
            color = self._label2color[label]
            self._label2color[label] = [color[0], color[1], color[2], alpha]
            if self._on_changed is not None:
                self._on_changed()

    class ColormapEdit:
        """This class is used to create a color map for visualization of
        points.
        """

        def __init__(self, window, em):
            self.colormap = None
            self.widget = gui.Vert()
            self._window = window
            self._min_value = 0.0
            self._max_value = 1.0
            self._on_changed = None  # takes no args, no return value
            self._itemid2idx = {}

            self._min_label = gui.Label("")
            self._max_label = gui.Label("")
            grid = gui.VGrid(2)
            grid.add_child(gui.Label("Range (min):"))
            grid.add_child(self._min_label)
            grid.add_child(gui.Label("Range (max):"))
            grid.add_child(self._max_label)
            self.widget.add_child(grid)
            self.widget.add_fixed(0.5 * em)
            self.widget.add_child(gui.Label("Colormap"))
            self._edit = gui.TreeView()
            self._edit.set_on_selection_changed(self._on_selection_changed)
            self.widget.add_child(self._edit)

            self._delete = gui.Button("Delete")
            self._delete.horizontal_padding_em = 0.5
            self._delete.vertical_padding_em = 0
            self._delete.set_on_clicked(self._on_delete)
            self._add = gui.Button("Add")
            self._add.horizontal_padding_em = 0.5
            self._add.vertical_padding_em = 0
            self._add.set_on_clicked(self._on_add)
            h = gui.Horiz()
            h.add_stretch()
            h.add_child(self._delete)
            h.add_fixed(0.25 * em)
            h.add_child(self._add)
            h.add_stretch()
            self.widget.add_fixed(0.5 * em)
            self.widget.add_child(h)
            self.widget.add_fixed(0.5 * em)

        def set_on_changed(self, callback):  # takes no args, no return value
            self._on_changed = callback

        def update(self, colormap, min_val, max_val):
            """Updates the colormap based on the minimum and maximum values
            passed.
            """
            self.colormap = colormap

            self._min_value = min_val
            self._max_value = max_val
            self._min_label.text = str(min_val)
            self._max_label.text = str(max_val)

            if self._min_value >= self._max_value:
                self._max_value = self._min_value + 1.0

            self._edit.clear()
            self._itemid2idx = {}
            root_id = self._edit.get_root_item()
            for i in range(0, len(self.colormap.points)):
                p = self.colormap.points[i]
                color = gui.Color(p.color[0], p.color[1], p.color[2])
                val = min_val + p.value * (max_val - min_val)
                cell = gui.ColormapTreeCell(val, color, None, None)
                cell.color_edit.set_on_value_changed(
                    self._make_on_color_changed(i, self._on_color_changed))
                cell.number_edit.set_on_value_changed(
                    self._make_on_value_changed(i, self._on_value_changed))
                item_id = self._edit.add_item(root_id, cell)
                self._itemid2idx[item_id] = i
            self._update_buttons_enabled()

        def _make_on_color_changed(self, idx, member_func):

            def on_changed(color):
                member_func(idx, color)

            return on_changed

        def _on_color_changed(self, idx, gui_color):
            self.colormap.points[idx].color = [
                gui_color.red, gui_color.green, gui_color.blue
            ]
            if self._on_changed is not None:
                self._on_changed()

        def _make_on_value_changed(self, idx, member_func):

            def on_changed(value):
                member_func(idx, value)

            return on_changed

        def _on_value_changed(self, idx, value):
            value = (value - self._min_value) / (self._max_value -
                                                 self._min_value)
            needs_update = False
            value = min(1.0, max(0.0, value))

            if ((idx > 0 and value < self.colormap.points[idx - 1].value) or
                (idx < len(self.colormap.points) - 1 and
                 value > self.colormap.points[idx + 1].value)):
                self.colormap.points[idx].value = value
                o = self.colormap.points[idx]
                self.colormap.points.sort(key=lambda cmap_pt: cmap_pt.value)
                for i in range(0, len(self.colormap.points)):
                    if self.colormap.points[i] is o:
                        idx = i
                        break
                needs_update = True
            if idx > 0 and value == self.colormap.points[idx - 1].value:
                if idx < len(self.colormap.points):
                    upper = self.colormap.points[idx + 1].value
                else:
                    upper = 1.0
                value = value + 0.5 * (upper - value)
                needs_update = True
            if idx < len(self.colormap.points
                        ) - 1 and value == self.colormap.points[idx + 1].value:
                if idx > 0:
                    lower = self.colormap.points[idx - 1].value
                else:
                    lower = 0.0
                value = lower + 0.5 * (value - lower)
                needs_update = True

            self.colormap.points[idx].value = value

            if needs_update:
                self._update_later()

            if self._on_changed is not None:
                self._on_changed()

        def _on_selection_changed(self, item_id):
            self._update_buttons_enabled()

        def _on_delete(self):
            if len(self.colormap.points) > 2:
                idx = self._itemid2idx[self._edit.selected_item]
                self.colormap.points = self.colormap.points[:
                                                            idx] + self.colormap.points[
                                                                idx + 1:]
                del self._itemid2idx[self._edit.selected_item]
                self._update_later()
                if self._on_changed is not None:
                    self._on_changed()

        def _on_add(self):
            if self._edit.selected_item in self._itemid2idx:  # maybe no selection
                idx = self._itemid2idx[self._edit.selected_item]
                if idx < len(self.colormap.points) - 1:
                    lower = self.colormap.points[idx]
                    upper = self.colormap.points[idx + 1]
                else:
                    lower = self.colormap.points[len(self.colormap.points) - 2]
                    upper = self.colormap.points[len(self.colormap.points) - 1]
                add_idx = min(idx + 1, len(self.colormap.points) - 1)
                new_value = lower.value + 0.5 * (upper.value - lower.value)
                new_color = [
                    0.5 * lower.color[0] + 0.5 * upper.color[0],
                    0.5 * lower.color[1] + 0.5 * upper.color[1],
                    0.5 * lower.color[2] + 0.5 * upper.color[2]
                ]
                new_point = Colormap.Point(new_value, new_color)
                self.colormap.points = self.colormap.points[:add_idx] + [
                    new_point
                ] + self.colormap.points[add_idx:]
                self._update_later()
                if self._on_changed is not None:
                    self._on_changed()

        def _update_buttons_enabled(self):
            if self._edit.selected_item in self._itemid2idx:
                self._delete.enabled = len(self.colormap.points) > 2
                self._add.enabled = True
            else:
                self._delete.enabled = False
                self._add.enabled = False

        def _update_later(self):

            def update():
                self.update(self.colormap, self._min_value, self._max_value)
                self._window.post_redraw()  # need to manually request redraw

            gui.Application.instance.post_to_main_thread(self._window, update)

    class ProgressDialog:
        """This class is used to manage the progress dialog displayed during
        visualization.

        Args:
            title: The title of the dialog box.
            window: The window where the progress dialog box should be displayed.
            n_items: The maximum number of items.
        """

        def __init__(self, title, window, n_items):
            self._window = window
            self._n_items = n_items

            em = window.theme.font_size
            self.dialog = gui.Dialog(title)
            self._label = gui.Label(title + "                    ")
            self._layout = gui.Vert(0, gui.Margins(em, em, em, em))
            self.dialog.add_child(self._layout)
            self._layout.add_child(self._label)
            self._layout.add_fixed(0.5 * em)
            self._progress = gui.ProgressBar()
            self._progress.value = 0.0
            self._layout.add_child(self._progress)

        def set_text(self, text):
            """Set the label text on the dialog box."""
            self._label.text = text + "                    "

        def post_update(self, text=None):
            """Post updates to the main thread."""
            if text is None:
                gui.Application.instance.post_to_main_thread(
                    self._window, self.update)
            else:

                def update_with_text():
                    self.update()
                    self._label.text = text

                gui.Application.instance.post_to_main_thread(
                    self._window, update_with_text)

        def update(self):
            """Enumerate the progress in the dialog box."""
            value = min(1.0, self._progress.value + 1.0 / self._n_items)
            self._progress.value = value

    SOLID_NAME = "Solid Color"
    LABELS_NAME = "Label Colormap"
    RAINBOW_NAME = "Colormap (Rainbow)"
    GREYSCALE_NAME = "Colormap (Greyscale)"
    COLOR_NAME = "RGB"

    X_ATTR_NAME = "x position"
    Y_ATTR_NAME = "y position"
    Z_ATTR_NAME = "z position"

    def __init__(self):
        self._objects = None

        self._name2treenode = {}
        self._name2treeid = {}
        self._treeid2name = {}
        self._attrname2lut = {}
        self._colormaps = {}
        self._shadername2panelidx = {}
        self._gradient = rendering.Gradient()
        self._scalar_min = 0.0
        self._scalar_max = 1.0
        self._animation_frames = []
        self._last_animation_time = time.time()
        self._animation_delay_secs = 0.100
        self._consolidate_bounding_boxes = False
        self._dont_update_geometry = False

    def _init_dataset(self, dataset, split, indices):
        self._objects = DatasetModel(dataset, split, indices)

    def _init_data(self, data):
        self._objects = DataModel(data)

    def _init_user_interface(self, title, width, height):
        self.window = gui.Application.instance.create_window(
            title, width, height)
        self.window.set_on_layout(self._on_layout)

        em = self.window.theme.font_size

        self._3d = gui.SceneWidget()
        self._3d.enable_scene_caching(True)  # makes UI _much_ more responsive
        self._3d.scene = rendering.Open3DScene(self.window.renderer)
        self.window.add_child(self._3d)

        self._panel = gui.Vert()
        self.window.add_child(self._panel)

        indented_margins = gui.Margins(em, 0, em, 0)

        # View controls
        ctrl = gui.CollapsableVert("Mouse Controls", 0, indented_margins)

        arcball = gui.Button("Arcball")
        arcball.set_on_clicked(self._on_arcball_mode)
        arcball.horizontal_padding_em = 0.5
        arcball.vertical_padding_em = 0
        fly = gui.Button("Fly")
        fly.set_on_clicked(self._on_fly_mode)
        fly.horizontal_padding_em = 0.5
        fly.vertical_padding_em = 0
        reset = gui.Button("Re-center")
        reset.set_on_clicked(self._on_reset_camera)
        reset.horizontal_padding_em = 0.5
        reset.vertical_padding_em = 0
        h = gui.Horiz(0.25 * em)
        h.add_stretch()
        h.add_child(arcball)
        h.add_child(fly)
        h.add_fixed(em)
        h.add_child(reset)
        h.add_stretch()
        ctrl.add_child(h)

        ctrl.add_fixed(em)
        self._panel.add_child(ctrl)

        # Dataset
        model = gui.CollapsableVert("Dataset", 0, indented_margins)

        vgrid = gui.VGrid(2, 0.25 * em)
        model.add_child(vgrid)
        model.add_fixed(0.5 * em)

        bgcolor = gui.ColorEdit()
        bgcolor.color_value = gui.Color(1, 1, 1)
        self._on_bgcolor_changed(bgcolor.color_value)
        bgcolor.set_on_value_changed(self._on_bgcolor_changed)
        vgrid.add_child(gui.Label("BG Color"))
        vgrid.add_child(bgcolor)

        list_selector = gui.CollapsableVert("List Selector", 0,
                                            indented_margins)
        model.add_child(list_selector)
        list_grid = gui.VGrid(4, 0.25 * em)
        list_grid.add_child(gui.Label("lower"))
        list_selector.add_child(list_grid)
        self._lower_val = gui.NumberEdit(gui.NumberEdit.INT)
        self._lower_val.int_value = 0
        self._prev_lower_val = 0
        self._lower_val.set_limits(0, len(self._objects.data_names) - 1)
        self._lower_val.set_on_value_changed(self._on_lower_val)
        list_grid.add_child(self._lower_val)
        list_grid.add_child(gui.Label("upper"))
        self._upper_val = gui.NumberEdit(gui.NumberEdit.INT)
        self._upper_val.int_value = 0
        self._prev_upper_val = 0
        self._upper_val.set_limits(0, len(self._objects.data_names) - 1)
        self._upper_val.set_on_value_changed(self._on_upper_val)
        list_grid.add_child(self._upper_val)

        view_tab = gui.TabControl()
        view_tab.set_on_selected_tab_changed(self._on_display_tab_changed)
        model.add_child(view_tab)

        # ... model list
        self._dataset = gui.TreeView()
        self._dataset.set_on_selection_changed(
            self._on_dataset_selection_changed)
        view_tab.add_tab("List", self._dataset)

        # ... animation slider
        v = gui.Vert()
        view_tab.add_tab("Animation", v)
        v.add_fixed(0.25 * em)
        grid = gui.VGrid(2)
        v.add_child(grid)

        self._slider = gui.Slider(gui.Slider.INT)
        self._slider.set_limits(0, len(self._objects.data_names))
        self._slider.set_on_value_changed(self._on_animation_slider_changed)
        grid.add_child(gui.Label("Index"))
        grid.add_child(self._slider)

        self._slider_current = gui.Label("")
        grid.add_child(gui.Label("Showing"))
        grid.add_child(self._slider_current)

        v.add_fixed(em)

        self._play = gui.Button("Play")
        self._play.horizontal_padding_em = 0.5
        self._play.vertical_padding_em = 0
        self._play.set_on_clicked(self._on_start_animation)
        self._next = gui.Button(">")
        self._next.horizontal_padding_em = 0.5
        self._next.vertical_padding_em = 0
        self._next.set_on_clicked(self._on_next)
        self._prev = gui.Button("<")
        self._prev.horizontal_padding_em = 0.5
        self._prev.vertical_padding_em = 0
        self._prev.set_on_clicked(self._on_prev)

        h = gui.Horiz()
        h.add_stretch()
        h.add_child(self._prev)
        h.add_child(self._play)
        h.add_child(self._next)
        h.add_stretch()
        v.add_child(h)

        self._panel.add_child(model)

        # Coloring
        properties = gui.CollapsableVert("Properties", 0, indented_margins)

        grid = gui.VGrid(2, 0.25 * em)

        # ... data source
        self._datasource_combobox = gui.Combobox()
        self._datasource_combobox.set_on_selection_changed(
            self._on_datasource_changed)
        self._colormap_channel = gui.Combobox()
        self._colormap_channel.add_item("0")
        self._colormap_channel.set_on_selection_changed(
            self._on_channel_changed)
        h = gui.Horiz()
        h.add_child(self._datasource_combobox)
        h.add_fixed(em)
        h.add_child(gui.Label("Index"))
        h.add_child(self._colormap_channel)

        grid.add_child(gui.Label("Data"))
        grid.add_child(h)

        # ... shader
        self._shader = gui.Combobox()
        self._shader.add_item(self.SOLID_NAME)
        self._shader.add_item(self.LABELS_NAME)
        self._shader.add_item(self.RAINBOW_NAME)
        self._shader.add_item(self.GREYSCALE_NAME)
        self._shader.add_item(self.COLOR_NAME)
        self._colormaps[self.RAINBOW_NAME] = Colormap.make_rainbow()
        self._colormaps[self.GREYSCALE_NAME] = Colormap.make_greyscale()
        self._shader.selected_index = 0
        self._shader.set_on_selection_changed(self._on_shader_changed)
        grid.add_child(gui.Label("Shader"))
        grid.add_child(self._shader)

        properties.add_child(grid)

        # ... shader panels
        self._shader_panels = gui.StackedWidget()
        panel_idx = 0

        #     ... sub-panel: single color
        self._color_panel = gui.Vert()
        self._shader_panels.add_child(self._color_panel)
        self._shadername2panelidx[self.SOLID_NAME] = panel_idx
        panel_idx += 1
        self._color = gui.ColorEdit()
        self._color.color_value = gui.Color(0.5, 0.5, 0.5)
        self._color.set_on_value_changed(self._on_shader_color_changed)
        h = gui.Horiz()
        h.add_child(gui.Label("Color"))
        h.add_child(self._color)
        self._color_panel.add_child(h)

        #     ... sub-panel: labels
        self._labels_panel = gui.Vert()
        self._shader_panels.add_child(self._labels_panel)
        self._shadername2panelidx[self.LABELS_NAME] = panel_idx
        panel_idx += 1
        self._label_edit = self.LabelLUTEdit()
        self._label_edit.set_on_changed(self._on_labels_changed)
        self._labels_panel.add_child(gui.Label("Labels"))
        self._labels_panel.add_child(self._label_edit.widget)

        #     ... sub-panel: colormap
        self._colormap_panel = gui.Vert()
        self._shader_panels.add_child(self._colormap_panel)
        self._shadername2panelidx[self.RAINBOW_NAME] = panel_idx
        self._shadername2panelidx[self.GREYSCALE_NAME] = panel_idx
        panel_idx += 1
        self._colormap_edit = self.ColormapEdit(self.window, em)
        self._colormap_edit.set_on_changed(self._on_colormap_changed)
        self._colormap_panel.add_child(self._colormap_edit.widget)

        #     ... sub-panel: RGB
        self._rgb_panel = gui.Vert()
        self._shader_panels.add_child(self._rgb_panel)
        self._shadername2panelidx[self.COLOR_NAME] = panel_idx
        panel_idx += 1
        self._rgb_combo = gui.Combobox()
        self._rgb_combo.add_item("255")
        self._rgb_combo.add_item("1.0")
        self._rgb_combo.set_on_selection_changed(self._on_rgb_multiplier)
        h = gui.Horiz(0.5 * em)
        h.add_child(gui.Label("Max value"))
        h.add_child(self._rgb_combo)
        self._rgb_panel.add_child(h)

        properties.add_fixed(em)
        properties.add_child(self._shader_panels)
        self._panel.add_child(properties)

        # Populate tree, etc.
        for name in self._objects.data_names:
            self._add_tree_name(name)

        self._update_datasource_combobox()

    def set_lut(self, attr_name, lut):
        """Set the LUT for a specific attribute.

        Args:
        attr_name: The attribute name as string.
        lut: The LabelLUT object that should be updated.
        """
        self._attrname2lut[attr_name] = lut

    def setup_camera(self):
        """Set up camera for visualization."""
        selected_names = self._get_selected_names()
        selected_bounds = [
            self._objects.calc_bounds_for(n) for n in selected_names
        ]
        min_val = [1e30, 1e30, 1e30]
        max_val = [-1e30, -1e30, -1e30]
        for b in selected_bounds:
            for i in range(0, 3):
                min_val[i] = min(min_val[i], b[0][i])
                max_val[i] = max(max_val[i], b[1][i])
        bounds = o3d.geometry.AxisAlignedBoundingBox(min_val, max_val)
        self._3d.setup_camera(60, bounds, bounds.get_center())

    def show_geometries_under(self, name, show):
        """Show geometry for a given node."""
        prefix = name
        for (n, node) in self._name2treenode.items():
            if n.startswith(prefix):
                self._3d.scene.show_geometry(n, show)
                node.checkbox.checked = show
        self._3d.force_redraw()

    def _add_tree_name(self, name, is_geometry=True):
        names = name.split("/")
        parent = self._dataset.get_root_item()
        for i in range(0, len(names) - 1):
            n = "/".join(names[:i + 1]) + "/"
            if n in self._name2treeid:
                parent = self._name2treeid[n]
            else:

                def on_parent_checked(checked):
                    self.show_geometries_under(n, checked)

                cell = gui.CheckableTextTreeCell(n, True, on_parent_checked)
                parent = self._dataset.add_item(parent, cell)
                self._name2treenode[n] = cell
                self._name2treeid[n] = parent
                self._treeid2name[parent] = n

        def on_checked(checked):
            self._3d.scene.show_geometry(name, checked)
            if self._is_tree_name_geometry(name):
                # available attrs could change
                self._update_datasource_combobox()
                self._update_bounding_boxes()
            self._3d.force_redraw()

        cell = gui.CheckableTextTreeCell(names[-1], True, on_checked)
        if is_geometry:
            cell.label.text_color = gui.Color(1.0, 0.0, 0.0, 1.0)
        node = self._dataset.add_item(parent, cell)
        self._name2treenode[name] = cell
        self._treeid2name[node] = name

        self._slider.set_limits(0, len(self._objects.data_names) - 1)
        if len(self._objects.data_names) == 1:
            self._slider_current.text = name

    def _load_geometry(self, name, ui_done_callback):
        progress_dlg = Visualizer.ProgressDialog("Loading...", self.window, 2)
        progress_dlg.set_text("Loading " + name + "...")

        def load_thread():
            result = self._objects.load(name)
            progress_dlg.post_update("Loading " + name + "...")

            gui.Application.instance.post_to_main_thread(
                self.window, ui_done_callback)
            gui.Application.instance.post_to_main_thread(
                self.window, self.window.close_dialog)

        self.window.show_dialog(progress_dlg.dialog)
        threading.Thread(target=load_thread).start()

    def _load_geometries(self, names, ui_done_callback):
        # Progress has: len(names) items + ui_done_callback
        progress_dlg = Visualizer.ProgressDialog("Loading...", self.window,
                                                 len(names) + 1)
        progress_dlg.set_text("Loading " + names[0] + "...")

        def load_thread():
            for i in range(0, len(names)):
                result = self._objects.load(names[i], True)
                if i + 1 < len(names):
                    text = "Loading " + names[i + 1] + "..."
                else:
                    text = "Creating GPU objects..."
                progress_dlg.post_update(text)
                if result:
                    self._name2treenode[names[i]].label.text_color = gui.Color(
                        0.0, 1.0, 0.0, 1.0)
                else:
                    break

            gui.Application.instance.post_to_main_thread(
                self.window, ui_done_callback)
            gui.Application.instance.post_to_main_thread(
                self.window, self.window.close_dialog)

        self.window.show_dialog(progress_dlg.dialog)
        threading.Thread(target=load_thread).start()

    def _update_geometry(self, check_unloaded=False):
        if check_unloaded:
            for name in self._objects.data_names:
                if not self._objects.is_loaded(name):
                    self._3d.scene.remove_geometry(name)

        material = self._get_material()
        for n, tcloud in self._objects.tclouds.items():
            self._update_point_cloud(n, tcloud, material)
            if not tcloud.is_empty():
                self._name2treenode[n].label.text_color = gui.Color(
                    0.0, 1.0, 0.0, 1.0)
                if self._3d.scene.has_geometry(n):
                    self._3d.scene.modify_geometry_material(n, material)
            else:
                self._name2treenode[n].label.text_color = gui.Color(
                    1.0, 0.0, 0.0, 1.0)
                self._name2treenode[n].checkbox.checked = False
        self._3d.force_redraw()

    def _update_point_cloud(self, name, tcloud, material):
        if self._dont_update_geometry:
            return

        if tcloud.is_empty():
            return

        attr_name = self._datasource_combobox.selected_text
        attr = None
        flag = 0
        attr = self._objects.get_attr(name, attr_name)

        # Update scalar values
        if attr is not None:
            if len(attr.shape) == 1:
                scalar = attr
            else:
                channel = max(0, self._colormap_channel.selected_index)
                scalar = attr[:, channel]
        else:
            shape = [len(tcloud.point["points"].numpy())]
            scalar = np.zeros(shape, dtype='float32')
        tcloud.point["__visualization_scalar"] = Visualizer._make_tcloud_array(
            scalar)

        flag |= rendering.Scene.UPDATE_UV0_FLAG

        # Update RGB values
        if attr is not None and (len(attr.shape) == 2 and attr.shape[1] >= 3):
            max_val = float(self._rgb_combo.selected_text)
            if max_val <= 0:
                max_val = 255.0
            colors = attr[:, [0, 1, 2]] * (1.0 / max_val)
            tcloud.point["colors"] = Visualizer._make_tcloud_array(colors)
            flag |= rendering.Scene.UPDATE_COLORS_FLAG

        # Update geometry
        if self._3d.scene.scene.has_geometry(name):
            self._3d.scene.scene.update_geometry(name, tcloud, flag)
        else:
            self._3d.scene.add_geometry(name, tcloud, material)

        node = self._name2treenode[name]
        if node is not None:
            self._3d.scene.show_geometry(name, node.checkbox.checked)

    def _get_material(self):
        self._update_gradient()
        material = rendering.Material()
        if self._shader.selected_text == self.SOLID_NAME:
            material.shader = "unlitSolidColor"
            c = self._color.color_value
            material.base_color = [c.red, c.green, c.blue, 1.0]
        elif self._shader.selected_text == self.COLOR_NAME:
            material.shader = "defaultUnlit"
            material.base_color = [1.0, 1.0, 1.0, 1.0]
        else:
            material.shader = "unlitGradient"
            material.gradient = self._gradient
            material.scalar_min = self._scalar_min
            material.scalar_max = self._scalar_max

        return material

    def _update_bounding_boxes(self, animation_frame=None):
        if len(self._attrname2lut) == 1:
            # Can't do dict.values()[0], so have to iterate over the 1 element
            for v in self._attrname2lut.values():
                lut = v
        elif "labels" in self._attrname2lut:
            lut = self._attrname2lut["labels"]
        elif "label" in self._attrname2lut:
            lut = self._attrname2lut["label"]
        else:
            lut = None

        mat = rendering.Material()
        mat.shader = "unlitLine"
        mat.line_width = 2 * self.window.scaling

        if self._consolidate_bounding_boxes:
            name = Model.bounding_box_prefix.split("/")[0]
            boxes = []
            # When consolidated we assume bbox_data.name is the geometry name.
            if animation_frame is None:
                for bbox_data in self._objects.bounding_box_data:
                    if bbox_data.name in self._name2treenode and self._name2treenode[
                            bbox_data.name].checkbox.checked:
                        boxes += bbox_data.boxes
            else:
                geom_name = self._animation_frames[animation_frame]
                for bbox_data in self._objects.bounding_box_data:
                    if bbox_data.name == geom_name:
                        boxes = bbox_data.boxes
                        break

            self._3d.scene.remove_geometry(name)
            if len(boxes) > 0:
                lines = BoundingBox3D.create_lines(boxes, lut)
                self._3d.scene.add_geometry(name, lines, mat)

                if name not in self._name2treenode:
                    self._add_tree_name(name, is_geometry=False)
            self._3d.force_redraw()
        else:
            # Don't run this more than once if we aren't consolidating,
            # because nothing will change.
            if len(self._objects.bounding_box_data) > 0:
                if self._objects.bounding_box_data[
                        0].name in self._name2treenode:
                    return

            for bbox_data in self._objects.bounding_box_data:
                lines = BoundingBox3D.create_lines(bbox_data.boxes, lut)
                self._3d.scene.add_geometry(bbox_data.name, lines, mat)

            for bbox_data in self._objects.bounding_box_data:
                self._add_tree_name(bbox_data.name, is_geometry=False)

            self._3d.force_redraw()

    def _update_gradient(self):
        if self._shader.selected_text == self.LABELS_NAME:
            colors = self._label_edit.get_colors()
            n = float(len(colors) - 1)
            if n >= 1:
                self._gradient.points = [
                    rendering.Gradient.Point(
                        float(i) / n, [
                            colors[i][0], colors[i][1], colors[i][2],
                            colors[i][3]
                        ]) for i in range(0, len(colors))
                ]
            else:
                self._gradient.points = [
                    rendering.Gradient.Point(0.0, [1.0, 0.0, 1.0, 1.0])
                ]
            self._gradient.mode = rendering.Gradient.LUT
        else:
            cmap = self._colormaps.get(self._shader.selected_text)
            if cmap is not None:
                self._gradient.points = [
                    rendering.Gradient.Point(
                        p.value, [p.color[0], p.color[1], p.color[2], 1.0])
                    for p in cmap.points
                ]
                self._gradient.mode = rendering.Gradient.GRADIENT

    def _update_geometry_colors(self):
        material = self._get_material()
        for name, tcloud in self._objects.tclouds.items():
            if not tcloud.is_empty() and self._3d.scene.has_geometry(name):
                self._3d.scene.modify_geometry_material(name, material)
        self._3d.force_redraw()

    def _update_datasource_combobox(self):
        current = self._datasource_combobox.selected_text
        self._datasource_combobox.clear_items()
        available_attrs = self._get_available_attrs()
        for attr_name in available_attrs:
            self._datasource_combobox.add_item(attr_name)
        if current in available_attrs:
            self._datasource_combobox.selected_text = current
        elif len(available_attrs) > 0:
            self._datasource_combobox.selected_text = available_attrs[0]
        else:
            # If no attributes, two possibilities:
            # 1) no geometries are selected: don't change anything
            # 2) geometries are selected: color solid
            has_checked = False
            for n, node in self._name2treenode.items():
                if node.checkbox.checked and self._is_tree_name_geometry(n):
                    has_checked = True
                    break
            if has_checked:
                self._set_shader(self.SOLID_NAME)

    def _update_shaders_combobox(self):
        current_attr = self._datasource_combobox.selected_text
        current_shader = self._shader.selected_text
        has_lut = (current_attr in self._attrname2lut)
        is_scalar = True
        selected_names = self._get_selected_names()
        if len(selected_names) > 0 and len(
                self._objects.get_attr_shape(selected_names[0],
                                             current_attr)) > 1:
            is_scalar = False

        self._shader.clear_items()
        if not is_scalar:
            self._shader.add_item(self.COLOR_NAME)
        if has_lut:
            self._shader.add_item(self.LABELS_NAME)
            self._label_edit.set_labels(self._attrname2lut[current_attr])
        self._shader.add_item(self.RAINBOW_NAME)
        self._shader.add_item(self.GREYSCALE_NAME)
        self._shader.add_item(self.SOLID_NAME)

        if current_shader == self.LABELS_NAME and has_lut:
            self._set_shader(self.LABELS_NAME)
        elif is_scalar:
            self._set_shader(self.RAINBOW_NAME)

    def _update_attr_range(self):
        attr_name = self._datasource_combobox.selected_text
        current_channel = self._colormap_channel.selected_index
        self._scalar_min, self._scalar_max = self._objects.get_attr_minmax(
            attr_name, current_channel)

        if self._shader.selected_text in self._colormaps:
            cmap = self._colormaps[self._shader.selected_text]
            self._colormap_edit.update(cmap, self._scalar_min, self._scalar_max)

    def _set_shader(self, shader_name, force_update=False):
        # Disable channel if we are using a vector shader. Always do this to
        # ensure that the UI is consistent.
        if shader_name == Visualizer.COLOR_NAME:
            self._colormap_channel.enabled = False
        else:
            self._colormap_channel.enabled = True

        if shader_name == self._shader.selected_text and not force_update:
            return

        self._shader.selected_text = shader_name
        idx = self._shadername2panelidx[self._shader.selected_text]
        self._shader_panels.selected_index = idx

        if shader_name in self._colormaps:
            cmap = self._colormaps[shader_name]
            self._colormap_edit.update(cmap, self._scalar_min, self._scalar_max)

        self._update_geometry_colors()

    def _on_layout(self, context):
        frame = self.window.content_rect
        em = context.theme.font_size
        panel_width = 20 * em
        panel_rect = gui.Rect(frame.get_right() - panel_width, frame.y,
                              panel_width, frame.height - frame.y)
        self._panel.frame = panel_rect
        self._3d.frame = gui.Rect(frame.x, frame.y, panel_rect.x - frame.x,
                                  frame.height - frame.y)

    def _on_arcball_mode(self):
        self._3d.set_view_controls(gui.SceneWidget.ROTATE_CAMERA)

    def _on_fly_mode(self):
        self._3d.set_view_controls(gui.SceneWidget.FLY)

    def _on_reset_camera(self):
        self.setup_camera()

    def _on_dataset_selection_changed(self, item):
        name = self._treeid2name[item]
        if not self._is_tree_name_geometry(name):
            return

        def ui_callback():
            self._update_attr_range()
            self._update_geometry(check_unloaded=True)
            self._update_bounding_boxes()

        if not self._objects.is_loaded(name):
            self._load_geometry(name, ui_callback)

    def _on_display_tab_changed(self, index):
        if index == 1:
            self._animation_frames = self._get_selected_names()
            self._slider.set_limits(0, len(self._animation_frames) - 1)
            self._on_animation_slider_changed(self._slider.int_value)
            # _on_animation_slider_changed() calls _update_bounding_boxes()
        else:
            for name, node in self._name2treenode.items():
                self._3d.scene.show_geometry(name, node.checkbox.checked)
            self._update_bounding_boxes()

    def _on_animation_slider_changed(self, new_value):
        idx = int(new_value)
        for i in range(0, len(self._animation_frames)):
            self._3d.scene.show_geometry(self._animation_frames[i], (i == idx))
        self._update_bounding_boxes(animation_frame=idx)
        self._3d.force_redraw()
        self._slider_current.text = self._animation_frames[idx]
        r = self._slider_current.frame
        self._slider_current.frame = gui.Rect(r.x, r.y,
                                              self._slider.frame.get_right(),
                                              r.height)

    def _on_start_animation(self):

        def on_tick():
            return self._on_animate()

        self._play.text = "Stop"
        self._play.set_on_clicked(self._on_stop_animation)
        self._last_animation_time = 0.0
        self.window.set_on_tick_event(on_tick)

    def _on_animate(self):
        now = time.time()
        if now >= self._last_animation_time + self._animation_delay_secs:
            idx = (self._slider.int_value + 1) % len(self._animation_frames)
            self._slider.int_value = idx
            self._on_animation_slider_changed(idx)
            self._last_animation_time = now
            return True
        return False

    def _on_stop_animation(self):
        self.window.set_on_tick_event(None)
        self._play.text = "Play"
        self._play.set_on_clicked(self._on_start_animation)

    def _on_next(self):
        self._slider.int_value += 1
        self._on_animation_slider_changed(self._slider.int_value)

    def _on_prev(self):
        self._slider.int_value -= 1
        self._on_animation_slider_changed(self._slider.int_value)

    def _on_bgcolor_changed(self, new_color):
        bg_color = [
            new_color.red, new_color.green, new_color.blue, new_color.alpha
        ]
        self._3d.scene.set_background(bg_color)
        self._3d.force_redraw()

    def _on_lower_val(self, val):
        if val > self._upper_val.int_value:
            self._lower_val.int_value = self._upper_val.int_value
        if val < int(self._lower_val.minimum_value):
            self._lower_val.int_value = int(self._lower_val.minimum_value)
        self._uncheck_bw_lims()
        self._check_bw_lims()
<<<<<<< HEAD
        self._prev_lower_val = int(val)
=======
        self._prev_lower_val = int(self._lower_val.int_value)
>>>>>>> 634bdf17

    def _on_upper_val(self, val):
        if val < self._lower_val.int_value:
            self._upper_val.int_value = self._lower_val.int_value
        if val > int(self._upper_val.maximum_value):
            self._upper_val.int_value = int(self._upper_val.maximum_value)
        self._uncheck_bw_lims()
        self._check_bw_lims()
<<<<<<< HEAD
        self._prev_upper_val = int(val)
=======
        self._prev_upper_val = int(self._upper_val.int_value)
>>>>>>> 634bdf17

    def _uncheck_bw_lims(self):
        if self._prev_lower_val < self._lower_val.int_value:
            for i in range(self._prev_lower_val, self._lower_val.int_value):
                name = self._objects.data_names[i]
                self._name2treenode[name].checkbox.checked = False
        if self._prev_upper_val > self._upper_val.int_value:
            for i in range(self._upper_val.int_value + 1,
                           self._prev_upper_val + 1):
                name = self._objects.data_names[i]
                self._name2treenode[name].checkbox.checked = False

    def _check_bw_lims(self):
        for i in range(self._lower_val.int_value,
                       self._upper_val.int_value + 1):
            name = self._objects.data_names[i]
            self._name2treenode[name].checkbox.checked = True

    def _on_datasource_changed(self, attr_name, idx):
        selected_names = self._get_selected_names()
        n_channels = 1
        if len(selected_names) > 0:
            shape = self._objects.get_attr_shape(selected_names[0], attr_name)
            if len(shape) <= 1:
                n_channels = 1
            else:
                n_channels = max(1, shape[1])
        current_channel = max(0, self._colormap_channel.selected_index)
        current_channel = min(n_channels - 1, current_channel)
        self._colormap_channel.clear_items()
        for i in range(0, n_channels):
            self._colormap_channel.add_item(str(i))
        self._colormap_channel.selected_index = current_channel

        self._update_attr_range()
        self._update_shaders_combobox()

        # Try to intelligently pick a shader.
        current_shader = self._shader.selected_text
        if current_shader == Visualizer.SOLID_NAME:
            pass
        elif attr_name in self._attrname2lut:
            self._set_shader(Visualizer.LABELS_NAME)
        elif attr_name == "colors":
            self._set_shader(Visualizer.COLOR_NAME)
        elif n_channels >= 3:
            self._set_shader(Visualizer.RAINBOW_NAME)
        elif current_shader == Visualizer.COLOR_NAME:  # vector -> scalar
            self._set_shader(Visualizer.RAINBOW_NAME)
        else:  # changing from one scalar to another, don't change
            pass

        self._update_geometry()

    def _on_channel_changed(self, name, idx):
        self._update_attr_range()
        self._update_geometry()  # need to recompute scalars array

    def _on_shader_changed(self, name, idx):
        # _shader.current_text is already name, so we need to force an update
        self._set_shader(name, force_update=True)

    def _on_shader_color_changed(self, color):
        self._update_geometry_colors()

    def _on_labels_changed(self):
        self._update_geometry_colors()

    def _on_colormap_changed(self):
        self._colormaps[
            self._shader.selected_text] = self._colormap_edit.colormap
        self._update_geometry_colors()

    def _on_rgb_multiplier(self, text, idx):
        self._update_geometry()

    def _get_selected_names(self):
        # Note that things like bounding boxes could be in the tree, and we
        # do not want to include them in the list of things selected, even if
        # they are checked.
        selected_names = []
        for n in self._objects.data_names:
            if self._name2treenode[n].checkbox.checked:
                selected_names.append(n)
        return selected_names

    def _get_available_attrs(self):
        selected_names = self._get_selected_names()
        return self._objects.get_available_attrs(selected_names)

    def _is_tree_name_geometry(self, name):
        return (name in self._objects.data_names)

    @staticmethod
    def _make_tcloud_array(np_array, copy=False):
        if copy or not np_array.data.c_contiguous:
            return o3d.core.Tensor(np_array)
        else:
            return o3d.core.Tensor.from_numpy(np_array)

    def visualize_dataset(self,
                          dataset,
                          split,
                          indices=None,
                          width=1024,
                          height=768):
        """Visualize a dataset.

        Example:
            Minimal example for visualizing a dataset::
                import open3d.ml.torch as ml3d  # or open3d.ml.tf as ml3d

                dataset = ml3d.datasets.SemanticKITTI(dataset_path='/path/to/SemanticKITTI/')
                vis = ml3d.vis.Visualizer()
                vis.visualize_dataset(dataset, 'all', indices=range(100))

        Args:
            dataset: The dataset to use for visualization.
            split: The dataset split to be used, such as 'training'
            indices: An iterable with a subset of the data points to visualize, such as [0,2,3,4].
            width: The width of the visualization window.
            height: The height of the visualization window.
        """
        # Setup the labels
        lut = LabelLUT()
        for val in sorted(dataset.label_to_names.values()):
            lut.add_label(val, val)
        self.set_lut("labels", lut)

        self._consolidate_bounding_boxes = True
        self._init_dataset(dataset, split, indices)
        self._visualize("Open3D - " + dataset.name, width, height)

    def visualize(self,
                  data,
                  lut=None,
                  bounding_boxes=None,
                  width=1024,
                  height=768):
        """Visualize a custom point cloud data.

        Example:
            Minimal example for visualizing a single point cloud with an
            attribute::

                import numpy as np
                import open3d.ml.torch as ml3d
                # or import open3d.ml.tf as ml3d

                data = [ {
                    'name': 'my_point_cloud',
                    'points': np.random.rand(100,3).astype(np.float32),
                    'point_attr1': np.random.rand(100).astype(np.float32),
                    } ]

                vis = ml3d.vis.Visualizer()
                vis.visualize(data)

        Args:
            data: A list of dictionaries. Each dictionary is a point cloud with
                attributes. Each dictionary must have the entries 'name' and
                'points'. Points and point attributes can be passed as numpy
                arrays, PyTorch tensors or TensorFlow tensors.
            lut: Optional lookup table for colors.
            bounding_boxes: Optional bounding boxes.
            width: window width.
            height: window height.
        """
        self._init_data(data)

        if lut is not None:
            self.set_lut("labels", lut)

        if bounding_boxes is not None:
            prefix = Model.bounding_box_prefix
            # Filament crashes if you have to many items, and anyway, hundreds
            # of items is unweildy in a list. So combine items if we have too
            # many.
            group_size = int(math.floor(float(len(bounding_boxes)) / 100.0))
            if group_size < 2:
                box_data = [
                    Model.BoundingBoxData(prefix + str(bbox), [bbox])
                    for bbox in bounding_boxes
                ]
            else:
                box_data = []
                current_group = []
                n = len(bounding_boxes)
                for i in range(0, n):
                    current_group.append(bounding_boxes[i])
                    if len(current_group) >= group_size or i == n - 1:
                        if i < n - 1:
                            name = prefix + "Boxes " + str(
                                i + 1 - group_size) + " - " + str(i)
                        else:
                            if len(current_group) > 1:
                                name = prefix + "Boxes " + str(
                                    i + 1 - len(current_group)) + " - " + str(i)
                            else:
                                name = prefix + "Box " + str(i)
                        data = Model.BoundingBoxData(name, current_group)
                        box_data.append(data)
                        current_group = []
            self._objects.bounding_box_data = box_data

        self._visualize("Open3D", width, height)

    def _visualize(self, title, width, height):
        gui.Application.instance.initialize()
        self._init_user_interface(title, width, height)

        self._3d.scene.downsample_threshold = 400000

        # Turn all the objects off except the first one
        for name, node in self._name2treenode.items():
            node.checkbox.checked = False
            self._3d.scene.show_geometry(name, False)
        for name in [self._objects.data_names[0]]:
            self._name2treenode[name].checkbox.checked = True
            self._3d.scene.show_geometry(name, True)

        def on_done_ui():
            # Add bounding boxes here: bounding boxes belonging to the dataset
            # will not be loaded until now.
            self._update_bounding_boxes()

            self._update_datasource_combobox()
            self._update_shaders_combobox()

            # Display "colors" by default if available, "points" if not
            available_attrs = self._get_available_attrs()
            self._set_shader(self.SOLID_NAME, force_update=True)
            if "colors" in available_attrs:
                self._datasource_combobox.selected_text = "colors"
            elif "points" in available_attrs:
                self._datasource_combobox.selected_text = "points"

            self._dont_update_geometry = True
            self._on_datasource_changed(
                self._datasource_combobox.selected_text,
                self._datasource_combobox.selected_index)
            self._update_geometry_colors()
            self._dont_update_geometry = False
            # _datasource_combobox was empty, now isn't, re-layout.
            self.window.set_needs_layout()

            self._update_geometry()
            self.setup_camera()

        self._load_geometries(self._objects.data_names, on_done_ui)
        gui.Application.instance.run()<|MERGE_RESOLUTION|>--- conflicted
+++ resolved
@@ -1428,11 +1428,7 @@
             self._lower_val.int_value = int(self._lower_val.minimum_value)
         self._uncheck_bw_lims()
         self._check_bw_lims()
-<<<<<<< HEAD
-        self._prev_lower_val = int(val)
-=======
         self._prev_lower_val = int(self._lower_val.int_value)
->>>>>>> 634bdf17
 
     def _on_upper_val(self, val):
         if val < self._lower_val.int_value:
@@ -1441,11 +1437,7 @@
             self._upper_val.int_value = int(self._upper_val.maximum_value)
         self._uncheck_bw_lims()
         self._check_bw_lims()
-<<<<<<< HEAD
-        self._prev_upper_val = int(val)
-=======
         self._prev_upper_val = int(self._upper_val.int_value)
->>>>>>> 634bdf17
 
     def _uncheck_bw_lims(self):
         if self._prev_lower_val < self._lower_val.int_value:
