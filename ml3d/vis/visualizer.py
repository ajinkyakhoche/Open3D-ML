import math
import numpy as np
import threading
import open3d as o3d
from open3d.visualization import gui
from open3d.visualization import rendering
from collections import deque
from .boundingbox import *
from .colormap import *
from .labellut import *

import time


class Model:
    """The class that helps build visualization models based on attributes,
    data, and methods.
    """
    bounding_box_prefix = "Bounding Boxes/"

    class BoundingBoxData:
        """The class to define a bounding box that is used to describe the
        target location.

        Args:
            name: The name of the pointcloud array.
            boxes: The array of pointcloud that define the bounding box.
        """

        def __init__(self, name, boxes):
            self.name = name
            self.boxes = boxes

    def __init__(self):
        # Note: the tpointcloud cannot store the actual data arrays, because
        # the tpointcloud requires specific names for some arrays (e.g. "points",
        # "colors"). So the tpointcloud exists for rendering and initially only
        # contains the "points" array.
        self.tclouds = {}  # name -> tpointcloud
        self.data_names = []  # the order data will be displayed / animated
        self.bounding_box_data = []  # [BoundingBoxData]

        self._data = {}  # name -> {attr_name -> numpyarray}
        self._known_attrs = {}  # name -> set(attrs)
        self._attr2minmax = {}  # only access in _get_attr_minmax()

        self._attr_rename = {"label": "labels", "feat": "feature"}

    def _init_data(self, name):
        tcloud = o3d.t.geometry.PointCloud(o3d.core.Device("CPU:0"))
        self.tclouds[name] = tcloud
        self._data[name] = {}
        self.data_names.append(name)

    def is_loaded(self, name):
        """Check if the data is loaded."""
        if name in self._data:
            return len(self._data[name]) > 0
        else:
            # if the name isn't in the data, presumably it is loaded
            # (for instance, if this is a bounding box).
            return True

    def load(self, name, fail_if_no_space=False):
        """If data is not loaded, then load the data."""
        assert (False)  # pure virtual

    def unload(self, name):
        assert (False)  # pure virtual

    def create_point_cloud(self, data):
        """Create a point cloud based on the data provided.

        The data should include name and points.
        """
        assert ("name" in data)  # name is a required field
        assert ("points" in data)  # 'points' is a required field

        name = data["name"]
        pts = self._convert_to_numpy(data["points"])
        tcloud = o3d.t.geometry.PointCloud(o3d.core.Device("CPU:0"))
        known_attrs = set()
        if pts.shape[1] >= 4:
            # We can't use inplace Tensor creation (e.g. from_numpy())
            # because the resulting arrays won't be contiguous. However,
            # TensorList can be inplace.
            xyz = pts[:, [0, 1, 2]]
            tcloud.point["points"] = Visualizer._make_tcloud_array(xyz,
                                                                   copy=True)
        else:
            tcloud.point["points"] = Visualizer._make_tcloud_array(pts)
        self.tclouds[name] = tcloud

        # Add scalar attributes and vector3 attributes
        attrs = {}
        for k, v in data.items():
            attr = self._convert_to_numpy(v)
            if attr is None:
                continue
            attr_name = k
            if attr_name == "point":
                continue

            new_name = self._attr_rename.get(attr_name)
            if new_name is not None:
                attr_name = new_name

            if len(attr.shape) == 1 or len(attr.shape) == 2:
                attrs[attr_name] = attr
                known_attrs.add(attr_name)

        self._data[name] = attrs
        self._known_attrs[name] = known_attrs

    def _convert_to_numpy(self, ary):
        if isinstance(ary, list):
            try:
                return np.array(ary, dtype='float32')
            except TypeError:
                return None
        elif isinstance(ary, np.ndarray):
            if len(ary.shape) == 2 and ary.shape[0] == 1:
                ary = ary[0]  # "1D" array as 2D: [[1, 2, 3,...]]
            if ary.dtype.name.startswith('int'):
                return np.array(ary, dtype='float32')
            else:
                return ary

        try:
            import tensorflow as tf
            if isinstance(ary, tf.Tensor):
                return self._convert_to_numpy(ary.numpy())
        except:
            pass

        try:
            import torch
            if isinstance(ary, torch.Tensor):
                return self._convert_to_numpy(ary.detach().cpu().numpy())
        except:
            pass

        return None

    def get_attr(self, name, attr_name):
        """Get an attribute from data based on the name passed."""
        if name in self._data:
            attrs = self._data[name]
            if attr_name in attrs:
                return attrs[attr_name]
        return None

    def get_attr_shape(self, name, attr_name):
        """Get a shape from data based on the name passed."""
        attr = self.get_attr(name, attr_name)
        if attr is not None:
            return attr.shape
        return []

    def get_attr_minmax(self, attr_name, channel):
        """Get the minimum and maximum for an attribute."""
        attr_key_base = attr_name + ":" + str(channel)

        attr_min = 1e30
        attr_max = -1e30
        for name in self._data.keys():
            key = name + ":" + attr_key_base
            if key not in self._attr2minmax:
                attr = self.get_attr(name, attr_name)
                if attr is None:  # clouds may not have all the same attributes
                    continue
                if len(attr.shape) > 1:
                    attr = attr[:, channel]
                self._attr2minmax[key] = (attr.min(), attr.max())
            amin, amax = self._attr2minmax[key]
            attr_min = min(attr_min, amin)
            attr_max = max(attr_max, amax)

        if attr_min > attr_max:
            return (0.0, 0.0)
        return (attr_min, attr_max)

    def get_available_attrs(self, names):
        """Get a list of attributes based on the name."""
        attr_names = None
        for n in names:
            known = self._known_attrs.get(n)
            if known is not None:
                if attr_names is None:
                    attr_names = known
                else:
                    attr_names = attr_names.intersection(known)
        if attr_names is None:
            return []
        return sorted(attr_names)

    def calc_bounds_for(self, name):
        """Calculate the bounds for a pointcloud."""
        if name in self.tclouds and not self.tclouds[name].is_empty():
            tcloud = self.tclouds[name]
            # Ideally would simply return tcloud.compute_aabb() here, but it can
            # be very slow on macOS with clang 11.0
            pts = tcloud.point["points"].numpy()
            min_val = (pts[:, 0].min(), pts[:, 1].min(), pts[:, 2].min())
            max_val = (pts[:, 0].max(), pts[:, 1].max(), pts[:, 2].max())
            return [min_val, max_val]
        else:
            return [(0.0, 0.0, 0.0), (0.0, 0.0, 0.0)]


class DataModel(Model):
    """The class for data i/o and storage of visualization.

    Args:
        userdata: The dataset to be used in the visualization.
    """

    def __init__(self, userdata):
        super().__init__()
        # We could just create the TPointCloud here, but that would cause the UI
        # to block. If we do it on load then the loading dialog will display.
        self._name2srcdata = {}
        for d in userdata:
            name = d["name"]
            while name in self._data:  # ensure each name is unique
                name = name + "_"
            self._init_data(name)
            self._name2srcdata[name] = d

    def load(self, name, fail_if_no_space=False):
        """Load a pointcloud based on the name provided."""
        if self.is_loaded(name):
            return

        self.create_point_cloud(self._name2srcdata[name])

    def unload(self, name):
        """Unload a pointcloud."""
        pass


class DatasetModel(Model):
    """The class used to manage a dataset model.

    Args:
        dataset:  The 3D ML dataset to use. You can use the base dataset, sample datasets , or a custom dataset.
        split: A string identifying the dataset split that is usually one of 'training', 'test', 'validation', or 'all'.
        indices: The indices to be used for the datamodel. This may vary based on the split used.
    """

    def __init__(self, dataset, split, indices):
        super().__init__()
        self._dataset = None
        self._name2datasetidx = {}
        self._memory_limit = 8192 * 1024 * 1024  # memory limit in bytes
        self._current_memory_usage = 0
        self._cached_data = deque()

        self._dataset = dataset.get_split(split)
        if len(self._dataset) > 0:
            if indices is None:
                indices = range(0, len(self._dataset))
            # Some results from get_split() (like "training") are randomized.
            # Sort, so that the same index always returns the same piece of data.
            path2idx = {}
            for i in range(0, len(self._dataset.path_list)):
                path2idx[self._dataset.path_list[i]] = i
            real_indices = [path2idx[p] for p in sorted(path2idx.keys())]
            indices = [real_indices[idx] for idx in indices]

            # SemanticKITTI names its items <sequence#>_<timeslice#>,
            # "mm_nnnnnn". We'd like to use the hierarchical feature of the tree
            # to separate the sequences. We cannot change the name in the dataset
            # because this format is used to report algorithm results, so do it
            # here.
            underscore_to_slash = False
            if dataset.__class__.__name__ == "SemanticKITTI":
                underscore_to_slash = True

            for i in indices:
                info = self._dataset.get_attr(i)
                name = info["name"]
                if underscore_to_slash:
                    name = name.replace("_", "/")
                while name in self._data:  # ensure each name is unique
                    name = name + "_"

                self._init_data(name)
                self._name2datasetidx[name] = i

            if dataset.__class__.__name__ in [
                    "Toronto3D", "Semantic3D", "S3DIS"
            ]:
                self._attr_rename["feat"] = "colors"
                self._attr_rename["feature"] = "colors"
        else:
            print("[ERROR] Dataset split has no data")

    def is_loaded(self, name):
        """Check if the data is loaded."""
        loaded = super().is_loaded(name)
        if loaded and name in self._cached_data:
            # make this point cloud the most recently used
            self._cached_data.remove(name)
            self._cached_data.append(name)
        return loaded

    def load(self, name, fail_if_no_space=False):
        """Check if data is not loaded, and then load the data."""
        assert (name in self._name2datasetidx)

        if self.is_loaded(name):
            return True

        idx = self._name2datasetidx[name]
        data = self._dataset.get_data(idx)
        data["name"] = name
        data["points"] = data["point"]

        if 'bounding_boxes' in data:
            self.bounding_box_data.append(
                Model.BoundingBoxData(name, data['bounding_boxes']))

        self.create_point_cloud(data)
        size = self._calc_pointcloud_size(self._data[name], self.tclouds[name])
        if size + self._current_memory_usage > self._memory_limit:
            if fail_if_no_space:
                self.unload(name)
                return False
            else:
                # Remove oldest from cache
                remove_name = self._cached_data.popleft()
                remove_size = self._calc_pointcloud_size(
                    self._data[remove_name], self.tclouds[remove_name])
                self._current_memory_usage -= remove_size
                self.unload(remove_name)
                # Add new point cloud to cache
                self._cached_data.append(name)
                self._current_memory_usage += size
                return True
        else:
            self._current_memory_usage += size
            self._cached_data.append(name)
            return True

    def _calc_pointcloud_size(self, raw_data, pcloud):
        """Calcute the size of the pointcloud based on the rawdata."""
        pcloud_size = 0
        for (attr, arr) in raw_data.items():
            pcloud_size += arr.size * 4
        # Point cloud consumes 64 bytes of per point of GPU memory
        pcloud_size += pcloud.point["points"].num_elements() * 64
        return pcloud_size

    def unload(self, name):
        """Unload the data (if it was loaded earlier)."""
        # Only unload if this was loadable; we might have an in-memory,
        # user-specified data created directly through create_point_cloud().
        if name in self._name2datasetidx:
            tcloud = o3d.t.geometry.PointCloud(o3d.core.Device("CPU:0"))
            self.tclouds[name] = tcloud
            self._data[name] = {}

            bbox_name = Model.bounding_box_prefix + name
            for i in range(0, len(self.bounding_box_data)):
                if self.bounding_box_data[i].name == bbox_name:
                    self.bounding_box_data.pop(i)
                    break


class Visualizer:
    """The visualizer class for dataset objects and custom point clouds."""

    class LabelLUTEdit:
        """This class includes functionality for managing a labellut (label
        look-up-table).
        """

        def __init__(self):
            self.widget = gui.TreeView()
            self._on_changed = None  # takes no args, returns no value
            self.clear()

        def clear(self):
            """Clears the look-up table."""
            self.widget.clear()
            self._label2color = {}

        def is_empty(self):
            """Checks if the look-up table is empty."""
            return len(self._label2color) == 0

        def get_colors(self):
            """Returns a list of label keys."""
            # return [
            #     self._label2color[label]
            #     for label in sorted(self._label2color.keys())
            # ]
            return [
                self._label2color[label] for label in self._label2color.keys()
            ]

        def set_on_changed(self, callback):  # takes no args, no return value
            self._on_changed = callback

        def set_labels(self, labellut):
            """Updates the labels based on look-up table passsed."""
            self.widget.clear()
            root = self.widget.get_root_item()
            # for key in sorted(labellut.labels.keys()):
            for key in labellut.labels.keys():
                lbl = labellut.labels[key]
                color = lbl.color
                if len(color) == 3:
                    color += [1.0]
                self._label2color[key] = color
                color = gui.Color(lbl.color[0], lbl.color[1], lbl.color[2])
                cell = gui.LUTTreeCell(
                    str(key) + ": " + lbl.name, True, color, None, None)
                cell.checkbox.set_on_checked(
                    self._make_on_checked(key, self._on_label_checked))
                cell.color_edit.set_on_value_changed(
                    self._make_on_color_changed(key,
                                                self._on_label_color_changed))
                self.widget.add_item(root, cell)

        def _make_on_color_changed(self, label, member_func):

            def on_changed(color):
                member_func(label, color)

            return on_changed

        def _on_label_color_changed(self, label, gui_color):
            self._label2color[label] = [
                gui_color.red, gui_color.green, gui_color.blue,
                self._label2color[label][3]
            ]
            if self._on_changed is not None:
                self._on_changed()

        def _make_on_checked(self, label, member_func):

            def on_checked(checked):
                member_func(label, checked)

            return on_checked

        def _on_label_checked(self, label, checked):
            if checked:
                alpha = 1.0
            else:
                alpha = 0.0
            color = self._label2color[label]
            self._label2color[label] = [color[0], color[1], color[2], alpha]
            if self._on_changed is not None:
                self._on_changed()

    class ColormapEdit:
        """This class is used to create a color map for visualization of
        points.
        """

        def __init__(self, window, em):
            self.colormap = None
            self.widget = gui.Vert()
            self._window = window
            self._min_value = 0.0
            self._max_value = 1.0
            self._on_changed = None  # takes no args, no return value
            self._itemid2idx = {}

            self._min_label = gui.Label("")
            self._max_label = gui.Label("")
            grid = gui.VGrid(2)
            grid.add_child(gui.Label("Range (min):"))
            grid.add_child(self._min_label)
            grid.add_child(gui.Label("Range (max):"))
            grid.add_child(self._max_label)
            self.widget.add_child(grid)
            self.widget.add_fixed(0.5 * em)
            self.widget.add_child(gui.Label("Colormap"))
            self._edit = gui.TreeView()
            self._edit.set_on_selection_changed(self._on_selection_changed)
            self.widget.add_child(self._edit)

            self._delete = gui.Button("Delete")
            self._delete.horizontal_padding_em = 0.5
            self._delete.vertical_padding_em = 0
            self._delete.set_on_clicked(self._on_delete)
            self._add = gui.Button("Add")
            self._add.horizontal_padding_em = 0.5
            self._add.vertical_padding_em = 0
            self._add.set_on_clicked(self._on_add)
            h = gui.Horiz()
            h.add_stretch()
            h.add_child(self._delete)
            h.add_fixed(0.25 * em)
            h.add_child(self._add)
            h.add_stretch()
            self.widget.add_fixed(0.5 * em)
            self.widget.add_child(h)
            self.widget.add_fixed(0.5 * em)

        def set_on_changed(self, callback):  # takes no args, no return value
            self._on_changed = callback

        def update(self, colormap, min_val, max_val):
            """Updates the colormap based on the minimum and maximum values
            passed.
            """
            self.colormap = colormap

            self._min_value = min_val
            self._max_value = max_val
            self._min_label.text = str(min_val)
            self._max_label.text = str(max_val)

            if self._min_value >= self._max_value:
                self._max_value = self._min_value + 1.0

            self._edit.clear()
            self._itemid2idx = {}
            root_id = self._edit.get_root_item()
            for i in range(0, len(self.colormap.points)):
                p = self.colormap.points[i]
                color = gui.Color(p.color[0], p.color[1], p.color[2])
                val = min_val + p.value * (max_val - min_val)
                cell = gui.ColormapTreeCell(val, color, None, None)
                cell.color_edit.set_on_value_changed(
                    self._make_on_color_changed(i, self._on_color_changed))
                cell.number_edit.set_on_value_changed(
                    self._make_on_value_changed(i, self._on_value_changed))
                item_id = self._edit.add_item(root_id, cell)
                self._itemid2idx[item_id] = i
            self._update_buttons_enabled()

        def _make_on_color_changed(self, idx, member_func):

            def on_changed(color):
                member_func(idx, color)

            return on_changed

        def _on_color_changed(self, idx, gui_color):
            self.colormap.points[idx].color = [
                gui_color.red, gui_color.green, gui_color.blue
            ]
            if self._on_changed is not None:
                self._on_changed()

        def _make_on_value_changed(self, idx, member_func):

            def on_changed(value):
                member_func(idx, value)

            return on_changed

        def _on_value_changed(self, idx, value):
            value = (value - self._min_value) / (self._max_value -
                                                 self._min_value)
            needs_update = False
            value = min(1.0, max(0.0, value))

            if ((idx > 0 and value < self.colormap.points[idx - 1].value) or
                (idx < len(self.colormap.points) - 1 and
                 value > self.colormap.points[idx + 1].value)):
                self.colormap.points[idx].value = value
                o = self.colormap.points[idx]
                self.colormap.points.sort(key=lambda cmap_pt: cmap_pt.value)
                for i in range(0, len(self.colormap.points)):
                    if self.colormap.points[i] is o:
                        idx = i
                        break
                needs_update = True
            if idx > 0 and value == self.colormap.points[idx - 1].value:
                if idx < len(self.colormap.points):
                    upper = self.colormap.points[idx + 1].value
                else:
                    upper = 1.0
                value = value + 0.5 * (upper - value)
                needs_update = True
            if idx < len(self.colormap.points
                        ) - 1 and value == self.colormap.points[idx + 1].value:
                if idx > 0:
                    lower = self.colormap.points[idx - 1].value
                else:
                    lower = 0.0
                value = lower + 0.5 * (value - lower)
                needs_update = True

            self.colormap.points[idx].value = value

            if needs_update:
                self._update_later()

            if self._on_changed is not None:
                self._on_changed()

        def _on_selection_changed(self, item_id):
            self._update_buttons_enabled()

        def _on_delete(self):
            if len(self.colormap.points) > 2:
                idx = self._itemid2idx[self._edit.selected_item]
                self.colormap.points = self.colormap.points[:
                                                            idx] + self.colormap.points[
                                                                idx + 1:]
                del self._itemid2idx[self._edit.selected_item]
                self._update_later()
                if self._on_changed is not None:
                    self._on_changed()

        def _on_add(self):
            if self._edit.selected_item in self._itemid2idx:  # maybe no selection
                idx = self._itemid2idx[self._edit.selected_item]
                if idx < len(self.colormap.points) - 1:
                    lower = self.colormap.points[idx]
                    upper = self.colormap.points[idx + 1]
                else:
                    lower = self.colormap.points[len(self.colormap.points) - 2]
                    upper = self.colormap.points[len(self.colormap.points) - 1]
                add_idx = min(idx + 1, len(self.colormap.points) - 1)
                new_value = lower.value + 0.5 * (upper.value - lower.value)
                new_color = [
                    0.5 * lower.color[0] + 0.5 * upper.color[0],
                    0.5 * lower.color[1] + 0.5 * upper.color[1],
                    0.5 * lower.color[2] + 0.5 * upper.color[2]
                ]
                new_point = Colormap.Point(new_value, new_color)
                self.colormap.points = self.colormap.points[:add_idx] + [
                    new_point
                ] + self.colormap.points[add_idx:]
                self._update_later()
                if self._on_changed is not None:
                    self._on_changed()

        def _update_buttons_enabled(self):
            if self._edit.selected_item in self._itemid2idx:
                self._delete.enabled = len(self.colormap.points) > 2
                self._add.enabled = True
            else:
                self._delete.enabled = False
                self._add.enabled = False

        def _update_later(self):

            def update():
                self.update(self.colormap, self._min_value, self._max_value)
                self._window.post_redraw()  # need to manually request redraw

            gui.Application.instance.post_to_main_thread(self._window, update)

    class ProgressDialog:
        """This class is used to manage the progress dialog displayed during
        visualization.

        Args:
            title: The title of the dialog box.
            window: The window where the progress dialog box should be displayed.
            n_items: The maximum number of items.
        """

        def __init__(self, title, window, n_items):
            self._window = window
            self._n_items = n_items

            em = window.theme.font_size
            self.dialog = gui.Dialog(title)
            self._label = gui.Label(title + "                    ")
            self._layout = gui.Vert(0, gui.Margins(em, em, em, em))
            self.dialog.add_child(self._layout)
            self._layout.add_child(self._label)
            self._layout.add_fixed(0.5 * em)
            self._progress = gui.ProgressBar()
            self._progress.value = 0.0
            self._layout.add_child(self._progress)

        def set_text(self, text):
            """Set the label text on the dialog box."""
            self._label.text = text + "                    "

        def post_update(self, text=None):
            """Post updates to the main thread."""
            if text is None:
                gui.Application.instance.post_to_main_thread(
                    self._window, self.update)
            else:

                def update_with_text():
                    self.update()
                    self._label.text = text

                gui.Application.instance.post_to_main_thread(
                    self._window, update_with_text)

        def update(self):
            """Enumerate the progress in the dialog box."""
            value = min(1.0, self._progress.value + 1.0 / self._n_items)
            self._progress.value = value

    SOLID_NAME = "Solid Color"
    LABELS_NAME = "Label Colormap"
    RAINBOW_NAME = "Colormap (Rainbow)"
    GREYSCALE_NAME = "Colormap (Greyscale)"
    COLOR_NAME = "RGB"

    X_ATTR_NAME = "x position"
    Y_ATTR_NAME = "y position"
    Z_ATTR_NAME = "z position"

    def __init__(self):
        self._objects = None

        self._name2treenode = {}
        self._name2treeid = {}
        self._treeid2name = {}
        self._attrname2lut = {}
        self._colormaps = {}
        self._shadername2panelidx = {}
        self._gradient = rendering.Gradient()
        self._scalar_min = 0.0
        self._scalar_max = 1.0
        self._animation_frames = []
        self._last_animation_time = time.time()
        self._animation_delay_secs = 0.100
        self._consolidate_bounding_boxes = False
        self._dont_update_geometry = False

    def _init_dataset(self, dataset, split, indices):
        self._objects = DatasetModel(dataset, split, indices)

    def _init_data(self, data):
        self._objects = DataModel(data)

    def _init_user_interface(self, title, width, height):
        self.window = gui.Application.instance.create_window(
            title, width, height)
        self.window.set_on_layout(self._on_layout)

        em = self.window.theme.font_size

        self._3d = gui.SceneWidget()
        self._3d.enable_scene_caching(True)  # makes UI _much_ more responsive
        self._3d.scene = rendering.Open3DScene(self.window.renderer)
        self.window.add_child(self._3d)

        self._panel = gui.Vert()
        self.window.add_child(self._panel)

        indented_margins = gui.Margins(em, 0, em, 0)

        # View controls
        ctrl = gui.CollapsableVert("Mouse Controls", 0, indented_margins)

        arcball = gui.Button("Arcball")
        arcball.set_on_clicked(self._on_arcball_mode)
        arcball.horizontal_padding_em = 0.5
        arcball.vertical_padding_em = 0
        fly = gui.Button("Fly")
        fly.set_on_clicked(self._on_fly_mode)
        fly.horizontal_padding_em = 0.5
        fly.vertical_padding_em = 0
        reset = gui.Button("Re-center")
        reset.set_on_clicked(self._on_reset_camera)
        reset.horizontal_padding_em = 0.5
        reset.vertical_padding_em = 0
        h = gui.Horiz(0.25 * em)
        h.add_stretch()
        h.add_child(arcball)
        h.add_child(fly)
        h.add_fixed(em)
        h.add_child(reset)
        h.add_stretch()
        ctrl.add_child(h)

        ctrl.add_fixed(em)
        self._panel.add_child(ctrl)

        # Dataset
        model = gui.CollapsableVert("Dataset", 0, indented_margins)

        vgrid = gui.VGrid(2, 0.25 * em)
        model.add_child(vgrid)
        model.add_fixed(0.5 * em)

        bgcolor = gui.ColorEdit()
        bgcolor.color_value = gui.Color(1, 1, 1)
        self._on_bgcolor_changed(bgcolor.color_value)
        bgcolor.set_on_value_changed(self._on_bgcolor_changed)
        vgrid.add_child(gui.Label("BG Color"))
        vgrid.add_child(bgcolor)

<<<<<<< HEAD
        list_selector = gui.CollapsableVert("List Selector", 0,
                                            indented_margins)
        model.add_child(list_selector)
        list_grid = gui.VGrid(4, 0.25 * em)
        list_grid.add_child(gui.Label("lower"))
        list_selector.add_child(list_grid)
=======
        list_selector = gui.CollapsableVert("Selector", 0, indented_margins)
        list_selector_grid = gui.VGrid(4, 0.25 * em)
        list_selector_grid.add_child(gui.Label("lower"))
        list_selector.add_child(list_selector_grid)
>>>>>>> bbac251d
        self._lower_val = gui.NumberEdit(gui.NumberEdit.INT)
        self._lower_val.int_value = 0
        self._prev_lower_val = 0
        self._lower_val.set_limits(0, len(self._objects.data_names) - 1)
        self._lower_val.set_on_value_changed(self._on_lower_val)
<<<<<<< HEAD
        list_grid.add_child(self._lower_val)
        list_grid.add_child(gui.Label("upper"))
=======
        list_selector_grid.add_child(self._lower_val)
        list_selector_grid.add_child(gui.Label("upper"))
>>>>>>> bbac251d
        self._upper_val = gui.NumberEdit(gui.NumberEdit.INT)
        self._upper_val.int_value = 0
        self._prev_upper_val = 0
        self._upper_val.set_limits(0, len(self._objects.data_names) - 1)
        self._upper_val.set_on_value_changed(self._on_upper_val)
<<<<<<< HEAD
        list_grid.add_child(self._upper_val)
=======
        list_selector_grid.add_child(self._upper_val)
>>>>>>> bbac251d

        view_tab = gui.TabControl()
        view_tab.set_on_selected_tab_changed(self._on_display_tab_changed)
        model.add_child(view_tab)

        # ... model list
        self._dataset = gui.TreeView()
        self._dataset.set_on_selection_changed(
            self._on_dataset_selection_changed)
        list_grid = gui.Vert(2)
        list_grid.add_child(list_selector)
        list_grid.add_child(self._dataset)
        view_tab.add_tab("List", list_grid)

        # ... animation slider
        v = gui.Vert()
        view_tab.add_tab("Animation", v)
        v.add_fixed(0.25 * em)
        grid = gui.VGrid(2)
        v.add_child(grid)

        self._slider = gui.Slider(gui.Slider.INT)
        self._slider.set_limits(0, len(self._objects.data_names))
        self._slider.set_on_value_changed(self._on_animation_slider_changed)
        grid.add_child(gui.Label("Index"))
        grid.add_child(self._slider)

        self._slider_current = gui.Label("")
        grid.add_child(gui.Label("Showing"))
        grid.add_child(self._slider_current)

        v.add_fixed(em)

        self._play = gui.Button("Play")
        self._play.horizontal_padding_em = 0.5
        self._play.vertical_padding_em = 0
        self._play.set_on_clicked(self._on_start_animation)
        self._next = gui.Button(">")
        self._next.horizontal_padding_em = 0.5
        self._next.vertical_padding_em = 0
        self._next.set_on_clicked(self._on_next)
        self._prev = gui.Button("<")
        self._prev.horizontal_padding_em = 0.5
        self._prev.vertical_padding_em = 0
        self._prev.set_on_clicked(self._on_prev)

        h = gui.Horiz()
        h.add_stretch()
        h.add_child(self._prev)
        h.add_child(self._play)
        h.add_child(self._next)
        h.add_stretch()
        v.add_child(h)

        self._panel.add_child(model)

        # Coloring
        properties = gui.CollapsableVert("Properties", 0, indented_margins)

        grid = gui.VGrid(2, 0.25 * em)

        # ... data source
        self._datasource_combobox = gui.Combobox()
        self._datasource_combobox.set_on_selection_changed(
            self._on_datasource_changed)
        self._colormap_channel = gui.Combobox()
        self._colormap_channel.add_item("0")
        self._colormap_channel.set_on_selection_changed(
            self._on_channel_changed)
        h = gui.Horiz()
        h.add_child(self._datasource_combobox)
        h.add_fixed(em)
        h.add_child(gui.Label("Index"))
        h.add_child(self._colormap_channel)

        grid.add_child(gui.Label("Data"))
        grid.add_child(h)

        # ... shader
        self._shader = gui.Combobox()
        self._shader.add_item(self.SOLID_NAME)
        self._shader.add_item(self.LABELS_NAME)
        self._shader.add_item(self.RAINBOW_NAME)
        self._shader.add_item(self.GREYSCALE_NAME)
        self._shader.add_item(self.COLOR_NAME)
        self._colormaps[self.RAINBOW_NAME] = Colormap.make_rainbow()
        self._colormaps[self.GREYSCALE_NAME] = Colormap.make_greyscale()
        self._shader.selected_index = 0
        self._shader.set_on_selection_changed(self._on_shader_changed)
        grid.add_child(gui.Label("Shader"))
        grid.add_child(self._shader)

        properties.add_child(grid)

        # ... shader panels
        self._shader_panels = gui.StackedWidget()
        panel_idx = 0

        #     ... sub-panel: single color
        self._color_panel = gui.Vert()
        self._shader_panels.add_child(self._color_panel)
        self._shadername2panelidx[self.SOLID_NAME] = panel_idx
        panel_idx += 1
        self._color = gui.ColorEdit()
        self._color.color_value = gui.Color(0.5, 0.5, 0.5)
        self._color.set_on_value_changed(self._on_shader_color_changed)
        h = gui.Horiz()
        h.add_child(gui.Label("Color"))
        h.add_child(self._color)
        self._color_panel.add_child(h)

        #     ... sub-panel: labels
        self._labels_panel = gui.Vert()
        self._shader_panels.add_child(self._labels_panel)
        self._shadername2panelidx[self.LABELS_NAME] = panel_idx
        panel_idx += 1
        self._label_edit = self.LabelLUTEdit()
        self._label_edit.set_on_changed(self._on_labels_changed)
        self._labels_panel.add_child(gui.Label("Labels"))
        self._labels_panel.add_child(self._label_edit.widget)

        #     ... sub-panel: colormap
        self._colormap_panel = gui.Vert()
        self._shader_panels.add_child(self._colormap_panel)
        self._shadername2panelidx[self.RAINBOW_NAME] = panel_idx
        self._shadername2panelidx[self.GREYSCALE_NAME] = panel_idx
        panel_idx += 1
        self._colormap_edit = self.ColormapEdit(self.window, em)
        self._colormap_edit.set_on_changed(self._on_colormap_changed)
        self._colormap_panel.add_child(self._colormap_edit.widget)

        #     ... sub-panel: RGB
        self._rgb_panel = gui.Vert()
        self._shader_panels.add_child(self._rgb_panel)
        self._shadername2panelidx[self.COLOR_NAME] = panel_idx
        panel_idx += 1
        self._rgb_combo = gui.Combobox()
        self._rgb_combo.add_item("255")
        self._rgb_combo.add_item("1.0")
        self._rgb_combo.set_on_selection_changed(self._on_rgb_multiplier)
        h = gui.Horiz(0.5 * em)
        h.add_child(gui.Label("Max value"))
        h.add_child(self._rgb_combo)
        self._rgb_panel.add_child(h)

        properties.add_fixed(em)
        properties.add_child(self._shader_panels)
        self._panel.add_child(properties)

        # Populate tree, etc.
        for name in self._objects.data_names:
            self._add_tree_name(name)

        self._update_datasource_combobox()

    def set_lut(self, attr_name, lut):
        """Set the LUT for a specific attribute.

        Args:
        attr_name: The attribute name as string.
        lut: The LabelLUT object that should be updated.
        """
        self._attrname2lut[attr_name] = lut

    def setup_camera(self):
        """Set up camera for visualization."""
        selected_names = self._get_selected_names()
        selected_bounds = [
            self._objects.calc_bounds_for(n) for n in selected_names
        ]
        min_val = [1e30, 1e30, 1e30]
        max_val = [-1e30, -1e30, -1e30]
        for b in selected_bounds:
            for i in range(0, 3):
                min_val[i] = min(min_val[i], b[0][i])
                max_val[i] = max(max_val[i], b[1][i])
        bounds = o3d.geometry.AxisAlignedBoundingBox(min_val, max_val)
        self._3d.setup_camera(60, bounds, bounds.get_center())

    def show_geometries_under(self, name, show):
        """Show geometry for a given node."""
        prefix = name
        for (n, node) in self._name2treenode.items():
            if n.startswith(prefix):
                self._3d.scene.show_geometry(n, show)
                node.checkbox.checked = show
        self._3d.force_redraw()

    def _add_tree_name(self, name, is_geometry=True):
        names = name.split("/")
        parent = self._dataset.get_root_item()
        for i in range(0, len(names) - 1):
            n = "/".join(names[:i + 1]) + "/"
            if n in self._name2treeid:
                parent = self._name2treeid[n]
            else:

                def on_parent_checked(checked):
                    self.show_geometries_under(n, checked)

                cell = gui.CheckableTextTreeCell(n, True, on_parent_checked)
                parent = self._dataset.add_item(parent, cell)
                self._name2treenode[n] = cell
                self._name2treeid[n] = parent
                self._treeid2name[parent] = n

        def on_checked(checked):
            self._3d.scene.show_geometry(name, checked)
            if self._is_tree_name_geometry(name):
                # available attrs could change
                self._update_datasource_combobox()
                self._update_bounding_boxes()
            self._3d.force_redraw()

        cell = gui.CheckableTextTreeCell(names[-1], True, on_checked)
        if is_geometry:
            cell.label.text_color = gui.Color(1.0, 0.0, 0.0, 1.0)
        node = self._dataset.add_item(parent, cell)
        self._name2treenode[name] = cell
        self._treeid2name[node] = name

        self._slider.set_limits(0, len(self._objects.data_names) - 1)
        if len(self._objects.data_names) == 1:
            self._slider_current.text = name

    def _load_geometry(self, name, ui_done_callback):
        progress_dlg = Visualizer.ProgressDialog("Loading...", self.window, 2)
        progress_dlg.set_text("Loading " + name + "...")

        def load_thread():
            result = self._objects.load(name)
            progress_dlg.post_update("Loading " + name + "...")

            gui.Application.instance.post_to_main_thread(
                self.window, ui_done_callback)
            gui.Application.instance.post_to_main_thread(
                self.window, self.window.close_dialog)

        self.window.show_dialog(progress_dlg.dialog)
        threading.Thread(target=load_thread).start()

    def _load_geometries(self, names, ui_done_callback):
        # Progress has: len(names) items + ui_done_callback
        progress_dlg = Visualizer.ProgressDialog("Loading...", self.window,
                                                 len(names) + 1)
        progress_dlg.set_text("Loading " + names[0] + "...")

        def load_thread():
            for i in range(0, len(names)):
                result = self._objects.load(names[i], True)
                if i + 1 < len(names):
                    text = "Loading " + names[i + 1] + "..."
                else:
                    text = "Creating GPU objects..."
                progress_dlg.post_update(text)
                if result:
                    self._name2treenode[names[i]].label.text_color = gui.Color(
                        0.0, 1.0, 0.0, 1.0)
                else:
                    break

            gui.Application.instance.post_to_main_thread(
                self.window, ui_done_callback)
            gui.Application.instance.post_to_main_thread(
                self.window, self.window.close_dialog)

        self.window.show_dialog(progress_dlg.dialog)
        threading.Thread(target=load_thread).start()

    def _update_geometry(self, check_unloaded=False):
        if check_unloaded:
            for name in self._objects.data_names:
                if not self._objects.is_loaded(name):
                    self._3d.scene.remove_geometry(name)

        material = self._get_material()
        for n, tcloud in self._objects.tclouds.items():
            self._update_point_cloud(n, tcloud, material)
            if not tcloud.is_empty():
                self._name2treenode[n].label.text_color = gui.Color(
                    0.0, 1.0, 0.0, 1.0)
                if self._3d.scene.has_geometry(n):
                    self._3d.scene.modify_geometry_material(n, material)
            else:
                self._name2treenode[n].label.text_color = gui.Color(
                    1.0, 0.0, 0.0, 1.0)
                self._name2treenode[n].checkbox.checked = False
        self._3d.force_redraw()

    def _update_point_cloud(self, name, tcloud, material):
        if self._dont_update_geometry:
            return

        if tcloud.is_empty():
            return

        attr_name = self._datasource_combobox.selected_text
        attr = None
        flag = 0
        attr = self._objects.get_attr(name, attr_name)

        # Update scalar values
        if attr is not None:
            if len(attr.shape) == 1:
                scalar = attr
            else:
                channel = max(0, self._colormap_channel.selected_index)
                scalar = attr[:, channel]
        else:
            shape = [len(tcloud.point["points"].numpy())]
            scalar = np.zeros(shape, dtype='float32')
        tcloud.point["__visualization_scalar"] = Visualizer._make_tcloud_array(
            scalar.astype(np.float32))

        flag |= rendering.Scene.UPDATE_UV0_FLAG

        # Update RGB values
        if attr is not None and (len(attr.shape) == 2 and attr.shape[1] >= 3):
            max_val = float(self._rgb_combo.selected_text)
            if max_val <= 0:
                max_val = 255.0
            colors = attr[:, [0, 1, 2]] * (1.0 / max_val)
            tcloud.point["colors"] = Visualizer._make_tcloud_array(colors)
            flag |= rendering.Scene.UPDATE_COLORS_FLAG

        # Update geometry
        if self._3d.scene.scene.has_geometry(name):
            self._3d.scene.scene.update_geometry(name, tcloud, flag)
        else:
            self._3d.scene.add_geometry(name, tcloud, material)

        node = self._name2treenode[name]
        if node is not None:
            self._3d.scene.show_geometry(name, node.checkbox.checked)

    def _get_material(self):
        self._update_gradient()
        material = rendering.Material()
        if self._shader.selected_text == self.SOLID_NAME:
            material.shader = "unlitSolidColor"
            c = self._color.color_value
            material.base_color = [c.red, c.green, c.blue, 1.0]
        elif self._shader.selected_text == self.COLOR_NAME:
            material.shader = "defaultUnlit"
            material.base_color = [1.0, 1.0, 1.0, 1.0]
        else:
            material.shader = "unlitGradient"
            material.gradient = self._gradient
            material.scalar_min = self._scalar_min
            material.scalar_max = self._scalar_max

        return material

    def _update_bounding_boxes(self, animation_frame=None):
        if len(self._attrname2lut) == 1:
            # Can't do dict.values()[0], so have to iterate over the 1 element
            for v in self._attrname2lut.values():
                lut = v
        elif "labels" in self._attrname2lut:
            lut = self._attrname2lut["labels"]
        elif "label" in self._attrname2lut:
            lut = self._attrname2lut["label"]
        else:
            lut = None

        mat = rendering.Material()
        mat.shader = "unlitLine"
        mat.line_width = 2 * self.window.scaling

        if self._consolidate_bounding_boxes:
            name = Model.bounding_box_prefix.split("/")[0]
            boxes = []
            # When consolidated we assume bbox_data.name is the geometry name.
            if animation_frame is None:
                for bbox_data in self._objects.bounding_box_data:
                    if bbox_data.name in self._name2treenode and self._name2treenode[
                            bbox_data.name].checkbox.checked:
                        boxes += bbox_data.boxes
            else:
                geom_name = self._animation_frames[animation_frame]
                for bbox_data in self._objects.bounding_box_data:
                    if bbox_data.name == geom_name:
                        boxes = bbox_data.boxes
                        break

            self._3d.scene.remove_geometry(name)
            if len(boxes) > 0:
                lines = BoundingBox3D.create_lines(boxes, lut)
                self._3d.scene.add_geometry(name, lines, mat)

                if name not in self._name2treenode:
                    self._add_tree_name(name, is_geometry=False)
            self._3d.force_redraw()
        else:
            # Don't run this more than once if we aren't consolidating,
            # because nothing will change.
            if len(self._objects.bounding_box_data) > 0:
                if self._objects.bounding_box_data[
                        0].name in self._name2treenode:
                    return

            for bbox_data in self._objects.bounding_box_data:
                lines = BoundingBox3D.create_lines(bbox_data.boxes, lut)
                self._3d.scene.add_geometry(bbox_data.name, lines, mat)

            for bbox_data in self._objects.bounding_box_data:
                self._add_tree_name(bbox_data.name, is_geometry=False)

            self._3d.force_redraw()

    def _update_gradient(self):
        if self._shader.selected_text == self.LABELS_NAME:
            colors = self._label_edit.get_colors()
            n = float(len(colors) - 1)
            if n >= 1:
                self._gradient.points = [
                    rendering.Gradient.Point(
                        float(i) / n, [
                            colors[i][0], colors[i][1], colors[i][2],
                            colors[i][3]
                        ]) for i in range(0, len(colors))
                ]
            else:
                self._gradient.points = [
                    rendering.Gradient.Point(0.0, [1.0, 0.0, 1.0, 1.0])
                ]
            self._gradient.mode = rendering.Gradient.LUT
        else:
            cmap = self._colormaps.get(self._shader.selected_text)
            if cmap is not None:
                self._gradient.points = [
                    rendering.Gradient.Point(
                        p.value, [p.color[0], p.color[1], p.color[2], 1.0])
                    for p in cmap.points
                ]
                self._gradient.mode = rendering.Gradient.GRADIENT

    def _update_geometry_colors(self):
        material = self._get_material()
        for name, tcloud in self._objects.tclouds.items():
            if not tcloud.is_empty() and self._3d.scene.has_geometry(name):
                self._3d.scene.modify_geometry_material(name, material)
        self._3d.force_redraw()

    def _update_datasource_combobox(self):
        current = self._datasource_combobox.selected_text
        self._datasource_combobox.clear_items()
        available_attrs = self._get_available_attrs()
        for attr_name in available_attrs:
            self._datasource_combobox.add_item(attr_name)
        if current in available_attrs:
            self._datasource_combobox.selected_text = current
        elif len(available_attrs) > 0:
            self._datasource_combobox.selected_text = available_attrs[0]
        else:
            # If no attributes, two possibilities:
            # 1) no geometries are selected: don't change anything
            # 2) geometries are selected: color solid
            has_checked = False
            for n, node in self._name2treenode.items():
                if node.checkbox.checked and self._is_tree_name_geometry(n):
                    has_checked = True
                    break
            if has_checked:
                self._set_shader(self.SOLID_NAME)

    def _update_shaders_combobox(self):
        current_attr = self._datasource_combobox.selected_text
        current_shader = self._shader.selected_text
        has_lut = (current_attr in self._attrname2lut)
        is_scalar = True
        selected_names = self._get_selected_names()
        if len(selected_names) > 0 and len(
                self._objects.get_attr_shape(selected_names[0],
                                             current_attr)) > 1:
            is_scalar = False

        self._shader.clear_items()
        if not is_scalar:
            self._shader.add_item(self.COLOR_NAME)
        if has_lut:
            self._shader.add_item(self.LABELS_NAME)
            self._label_edit.set_labels(self._attrname2lut[current_attr])
        self._shader.add_item(self.RAINBOW_NAME)
        self._shader.add_item(self.GREYSCALE_NAME)
        self._shader.add_item(self.SOLID_NAME)

        if current_shader == self.LABELS_NAME and has_lut:
            self._set_shader(self.LABELS_NAME)
        elif is_scalar:
            self._set_shader(self.RAINBOW_NAME)

    def _update_attr_range(self):
        attr_name = self._datasource_combobox.selected_text
        current_channel = self._colormap_channel.selected_index
        self._scalar_min, self._scalar_max = self._objects.get_attr_minmax(
            attr_name, current_channel)

        if self._shader.selected_text in self._colormaps:
            cmap = self._colormaps[self._shader.selected_text]
            self._colormap_edit.update(cmap, self._scalar_min, self._scalar_max)

    def _set_shader(self, shader_name, force_update=False):
        # Disable channel if we are using a vector shader. Always do this to
        # ensure that the UI is consistent.
        if shader_name == Visualizer.COLOR_NAME:
            self._colormap_channel.enabled = False
        else:
            self._colormap_channel.enabled = True

        if shader_name == self._shader.selected_text and not force_update:
            return

        self._shader.selected_text = shader_name
        idx = self._shadername2panelidx[self._shader.selected_text]
        self._shader_panels.selected_index = idx

        if shader_name in self._colormaps:
            cmap = self._colormaps[shader_name]
            self._colormap_edit.update(cmap, self._scalar_min, self._scalar_max)

        self._update_geometry_colors()

    def _on_layout(self, context):
        frame = self.window.content_rect
        em = context.theme.font_size
        panel_width = 20 * em
        panel_rect = gui.Rect(frame.get_right() - panel_width, frame.y,
                              panel_width, frame.height - frame.y)
        self._panel.frame = panel_rect
        self._3d.frame = gui.Rect(frame.x, frame.y, panel_rect.x - frame.x,
                                  frame.height - frame.y)

    def _on_arcball_mode(self):
        self._3d.set_view_controls(gui.SceneWidget.ROTATE_CAMERA)

    def _on_fly_mode(self):
        self._3d.set_view_controls(gui.SceneWidget.FLY)

    def _on_reset_camera(self):
        self.setup_camera()

    def _on_dataset_selection_changed(self, item):
        name = self._treeid2name[item]
        if not self._is_tree_name_geometry(name):
            return

        def ui_callback():
            self._update_attr_range()
            self._update_geometry(check_unloaded=True)
            self._update_bounding_boxes()

        if not self._objects.is_loaded(name):
            self._load_geometry(name, ui_callback)

    def _on_display_tab_changed(self, index):
        if index == 1:
            self._animation_frames = self._get_selected_names()
            self._slider.set_limits(0, len(self._animation_frames) - 1)
            self._on_animation_slider_changed(self._slider.int_value)
            # _on_animation_slider_changed() calls _update_bounding_boxes()
        else:
            for name, node in self._name2treenode.items():
                self._3d.scene.show_geometry(name, node.checkbox.checked)
            self._update_bounding_boxes()

    def _on_animation_slider_changed(self, new_value):
        idx = int(new_value)
        for i in range(0, len(self._animation_frames)):
            self._3d.scene.show_geometry(self._animation_frames[i], (i == idx))
        self._update_bounding_boxes(animation_frame=idx)
        self._3d.force_redraw()
        self._slider_current.text = self._animation_frames[idx]
        r = self._slider_current.frame
        self._slider_current.frame = gui.Rect(r.x, r.y,
                                              self._slider.frame.get_right(),
                                              r.height)

    def _on_start_animation(self):

        def on_tick():
            return self._on_animate()

        self._play.text = "Stop"
        self._play.set_on_clicked(self._on_stop_animation)
        self._last_animation_time = 0.0
        self.window.set_on_tick_event(on_tick)

    def _on_animate(self):
        now = time.time()
        if now >= self._last_animation_time + self._animation_delay_secs:
            idx = (self._slider.int_value + 1) % len(self._animation_frames)
            self._slider.int_value = idx
            self._on_animation_slider_changed(idx)
            self._last_animation_time = now
            return True
        return False

    def _on_stop_animation(self):
        self.window.set_on_tick_event(None)
        self._play.text = "Play"
        self._play.set_on_clicked(self._on_start_animation)

    def _on_next(self):
        self._slider.int_value += 1
        self._on_animation_slider_changed(self._slider.int_value)

    def _on_prev(self):
        self._slider.int_value -= 1
        self._on_animation_slider_changed(self._slider.int_value)

    def _on_bgcolor_changed(self, new_color):
        bg_color = [
            new_color.red, new_color.green, new_color.blue, new_color.alpha
        ]
        self._3d.scene.set_background(bg_color)
        self._3d.force_redraw()

    def _on_lower_val(self, val):
        if val > self._upper_val.int_value:
            self._lower_val.int_value = self._upper_val.int_value
        if val < int(self._lower_val.minimum_value):
            self._lower_val.int_value = int(self._lower_val.minimum_value)
        self._uncheck_bw_lims()
        self._check_bw_lims()
        self._prev_lower_val = int(self._lower_val.int_value)

    def _on_upper_val(self, val):
        if val < self._lower_val.int_value:
            self._upper_val.int_value = self._lower_val.int_value
        if val > int(self._upper_val.maximum_value):
            self._upper_val.int_value = int(self._upper_val.maximum_value)
        self._uncheck_bw_lims()
        self._check_bw_lims()
        self._prev_upper_val = int(self._upper_val.int_value)

    def _uncheck_bw_lims(self):
        if self._prev_lower_val < self._lower_val.int_value:
            for i in range(self._prev_lower_val, self._lower_val.int_value):
                name = self._objects.data_names[i]
                self._name2treenode[name].checkbox.checked = False
<<<<<<< HEAD
=======
                self._3d.scene.show_geometry(name, False)
>>>>>>> bbac251d
        if self._prev_upper_val > self._upper_val.int_value:
            for i in range(self._upper_val.int_value + 1,
                           self._prev_upper_val + 1):
                name = self._objects.data_names[i]
                self._name2treenode[name].checkbox.checked = False
<<<<<<< HEAD
=======
                self._3d.scene.show_geometry(name, False)
>>>>>>> bbac251d

    def _check_bw_lims(self):
        for i in range(self._lower_val.int_value,
                       self._upper_val.int_value + 1):
            name = self._objects.data_names[i]
            self._name2treenode[name].checkbox.checked = True
<<<<<<< HEAD
=======
            item = [j for j, k in self._treeid2name.items() if name == k][0]
            self._on_dataset_selection_changed(item)
            self._3d.scene.show_geometry(name, True)
        self._3d.force_redraw()
>>>>>>> bbac251d

    def _on_datasource_changed(self, attr_name, idx):
        selected_names = self._get_selected_names()
        n_channels = 1
        if len(selected_names) > 0:
            shape = self._objects.get_attr_shape(selected_names[0], attr_name)
            if len(shape) <= 1:
                n_channels = 1
            else:
                n_channels = max(1, shape[1])
        current_channel = max(0, self._colormap_channel.selected_index)
        current_channel = min(n_channels - 1, current_channel)
        self._colormap_channel.clear_items()
        for i in range(0, n_channels):
            self._colormap_channel.add_item(str(i))
        self._colormap_channel.selected_index = current_channel

        self._update_attr_range()
        self._update_shaders_combobox()

        # Try to intelligently pick a shader.
        current_shader = self._shader.selected_text
        if current_shader == Visualizer.SOLID_NAME:
            pass
        elif attr_name in self._attrname2lut:
            self._set_shader(Visualizer.LABELS_NAME)
        elif attr_name == "colors":
            self._set_shader(Visualizer.COLOR_NAME)
        elif n_channels >= 3:
            self._set_shader(Visualizer.RAINBOW_NAME)
        elif current_shader == Visualizer.COLOR_NAME:  # vector -> scalar
            self._set_shader(Visualizer.RAINBOW_NAME)
        else:  # changing from one scalar to another, don't change
            pass

        self._update_geometry()

    def _on_channel_changed(self, name, idx):
        self._update_attr_range()
        self._update_geometry()  # need to recompute scalars array

    def _on_shader_changed(self, name, idx):
        # _shader.current_text is already name, so we need to force an update
        self._set_shader(name, force_update=True)

    def _on_shader_color_changed(self, color):
        self._update_geometry_colors()

    def _on_labels_changed(self):
        self._update_geometry_colors()

    def _on_colormap_changed(self):
        self._colormaps[
            self._shader.selected_text] = self._colormap_edit.colormap
        self._update_geometry_colors()

    def _on_rgb_multiplier(self, text, idx):
        self._update_geometry()

    def _get_selected_names(self):
        # Note that things like bounding boxes could be in the tree, and we
        # do not want to include them in the list of things selected, even if
        # they are checked.
        selected_names = []
        for n in self._objects.data_names:
            if self._name2treenode[n].checkbox.checked:
                selected_names.append(n)
        return selected_names

    def _get_available_attrs(self):
        selected_names = self._get_selected_names()
        return self._objects.get_available_attrs(selected_names)

    def _is_tree_name_geometry(self, name):
        return (name in self._objects.data_names)

    @staticmethod
    def _make_tcloud_array(np_array, copy=False):
        if copy or not np_array.data.c_contiguous:
            return o3d.core.Tensor(np_array)
        else:
            return o3d.core.Tensor.from_numpy(np_array)

    def visualize_dataset(self,
                          dataset,
                          split,
                          indices=None,
                          width=1024,
                          height=768):
        """Visualize a dataset.

        Example:
            Minimal example for visualizing a dataset::
                import open3d.ml.torch as ml3d  # or open3d.ml.tf as ml3d

                dataset = ml3d.datasets.SemanticKITTI(dataset_path='/path/to/SemanticKITTI/')
                vis = ml3d.vis.Visualizer()
                vis.visualize_dataset(dataset, 'all', indices=range(100))

        Args:
            dataset: The dataset to use for visualization.
            split: The dataset split to be used, such as 'training'
            indices: An iterable with a subset of the data points to visualize, such as [0,2,3,4].
            width: The width of the visualization window.
            height: The height of the visualization window.
        """
        # Setup the labels
        lut = LabelLUT()
        # for val in sorted(dataset.label_to_names.values()):
        # lut.add_label(val, val)
        for key, val in dataset.label_to_names.items():
            key = str(key)
            lut.add_label(key, val)
        self.set_lut("labels", lut)

        self._consolidate_bounding_boxes = True
        self._init_dataset(dataset, split, indices)
        self._visualize("Open3D - " + dataset.name, width, height)

    def visualize(self,
                  data,
                  lut=None,
                  bounding_boxes=None,
                  width=1024,
                  height=768):
        """Visualize a custom point cloud data.

        Example:
            Minimal example for visualizing a single point cloud with an
            attribute::

                import numpy as np
                import open3d.ml.torch as ml3d
                # or import open3d.ml.tf as ml3d

                data = [ {
                    'name': 'my_point_cloud',
                    'points': np.random.rand(100,3).astype(np.float32),
                    'point_attr1': np.random.rand(100).astype(np.float32),
                    } ]

                vis = ml3d.vis.Visualizer()
                vis.visualize(data)

        Args:
            data: A list of dictionaries. Each dictionary is a point cloud with
                attributes. Each dictionary must have the entries 'name' and
                'points'. Points and point attributes can be passed as numpy
                arrays, PyTorch tensors or TensorFlow tensors.
            lut: Optional lookup table for colors.
            bounding_boxes: Optional bounding boxes.
            width: window width.
            height: window height.
        """
        self._init_data(data)

        if lut is not None:
            self.set_lut("labels", lut)

        if bounding_boxes is not None:
            prefix = Model.bounding_box_prefix
            # Filament crashes if you have to many items, and anyway, hundreds
            # of items is unweildy in a list. So combine items if we have too
            # many.
            group_size = int(math.floor(float(len(bounding_boxes)) / 100.0))
            if group_size < 2:
                box_data = [
                    Model.BoundingBoxData(prefix + str(bbox), [bbox])
                    for bbox in bounding_boxes
                ]
            else:
                box_data = []
                current_group = []
                n = len(bounding_boxes)
                for i in range(0, n):
                    current_group.append(bounding_boxes[i])
                    if len(current_group) >= group_size or i == n - 1:
                        if i < n - 1:
                            name = prefix + "Boxes " + str(
                                i + 1 - group_size) + " - " + str(i)
                        else:
                            if len(current_group) > 1:
                                name = prefix + "Boxes " + str(
                                    i + 1 - len(current_group)) + " - " + str(i)
                            else:
                                name = prefix + "Box " + str(i)
                        data = Model.BoundingBoxData(name, current_group)
                        box_data.append(data)
                        current_group = []
            self._objects.bounding_box_data = box_data

        self._visualize("Open3D", width, height)

    def _visualize(self, title, width, height):
        gui.Application.instance.initialize()
        self._init_user_interface(title, width, height)

        self._3d.scene.downsample_threshold = 400000

        # Turn all the objects off except the first one
        for name, node in self._name2treenode.items():
            node.checkbox.checked = False
            self._3d.scene.show_geometry(name, False)
        for name in [self._objects.data_names[0]]:
            self._name2treenode[name].checkbox.checked = True
            self._3d.scene.show_geometry(name, True)

        def on_done_ui():
            # Add bounding boxes here: bounding boxes belonging to the dataset
            # will not be loaded until now.
            self._update_bounding_boxes()

            self._update_datasource_combobox()
            self._update_shaders_combobox()

            # Display "colors" by default if available, "points" if not
            available_attrs = self._get_available_attrs()
            self._set_shader(self.SOLID_NAME, force_update=True)
            if "colors" in available_attrs:
                self._datasource_combobox.selected_text = "colors"
            elif "points" in available_attrs:
                self._datasource_combobox.selected_text = "points"

            self._dont_update_geometry = True
            self._on_datasource_changed(
                self._datasource_combobox.selected_text,
                self._datasource_combobox.selected_index)
            self._update_geometry_colors()
            self._dont_update_geometry = False
            # _datasource_combobox was empty, now isn't, re-layout.
            self.window.set_needs_layout()

            self._update_geometry()
            self.setup_camera()

        self._load_geometries(self._objects.data_names, on_done_ui)
        gui.Application.instance.run()<|MERGE_RESOLUTION|>--- conflicted
+++ resolved
@@ -791,41 +791,23 @@
         vgrid.add_child(gui.Label("BG Color"))
         vgrid.add_child(bgcolor)
 
-<<<<<<< HEAD
-        list_selector = gui.CollapsableVert("List Selector", 0,
-                                            indented_margins)
-        model.add_child(list_selector)
-        list_grid = gui.VGrid(4, 0.25 * em)
-        list_grid.add_child(gui.Label("lower"))
-        list_selector.add_child(list_grid)
-=======
         list_selector = gui.CollapsableVert("Selector", 0, indented_margins)
         list_selector_grid = gui.VGrid(4, 0.25 * em)
         list_selector_grid.add_child(gui.Label("lower"))
         list_selector.add_child(list_selector_grid)
->>>>>>> bbac251d
         self._lower_val = gui.NumberEdit(gui.NumberEdit.INT)
         self._lower_val.int_value = 0
         self._prev_lower_val = 0
         self._lower_val.set_limits(0, len(self._objects.data_names) - 1)
         self._lower_val.set_on_value_changed(self._on_lower_val)
-<<<<<<< HEAD
-        list_grid.add_child(self._lower_val)
-        list_grid.add_child(gui.Label("upper"))
-=======
         list_selector_grid.add_child(self._lower_val)
         list_selector_grid.add_child(gui.Label("upper"))
->>>>>>> bbac251d
         self._upper_val = gui.NumberEdit(gui.NumberEdit.INT)
         self._upper_val.int_value = 0
         self._prev_upper_val = 0
         self._upper_val.set_limits(0, len(self._objects.data_names) - 1)
         self._upper_val.set_on_value_changed(self._on_upper_val)
-<<<<<<< HEAD
-        list_grid.add_child(self._upper_val)
-=======
         list_selector_grid.add_child(self._upper_val)
->>>>>>> bbac251d
 
         view_tab = gui.TabControl()
         view_tab.set_on_selected_tab_changed(self._on_display_tab_changed)
@@ -1467,32 +1449,23 @@
             for i in range(self._prev_lower_val, self._lower_val.int_value):
                 name = self._objects.data_names[i]
                 self._name2treenode[name].checkbox.checked = False
-<<<<<<< HEAD
-=======
                 self._3d.scene.show_geometry(name, False)
->>>>>>> bbac251d
         if self._prev_upper_val > self._upper_val.int_value:
             for i in range(self._upper_val.int_value + 1,
                            self._prev_upper_val + 1):
                 name = self._objects.data_names[i]
                 self._name2treenode[name].checkbox.checked = False
-<<<<<<< HEAD
-=======
                 self._3d.scene.show_geometry(name, False)
->>>>>>> bbac251d
 
     def _check_bw_lims(self):
         for i in range(self._lower_val.int_value,
                        self._upper_val.int_value + 1):
             name = self._objects.data_names[i]
             self._name2treenode[name].checkbox.checked = True
-<<<<<<< HEAD
-=======
             item = [j for j, k in self._treeid2name.items() if name == k][0]
             self._on_dataset_selection_changed(item)
             self._3d.scene.show_geometry(name, True)
         self._3d.force_redraw()
->>>>>>> bbac251d
 
     def _on_datasource_changed(self, attr_name, idx):
         selected_names = self._get_selected_names()
