import tensorflow as tf
import numpy as np
import pickle
import random

from tqdm import tqdm
import os

from open3d.ml.tf.ops import voxelize

from .base_model_objdet import BaseModel
from ...utils import MODEL

from ..utils.objdet_helper import Anchor3DRangeGenerator, BBoxCoder, multiclass_nms, limit_period, get_paddings_indicator, bbox_overlaps, box3d_to_bev2d
from ..modules.losses.focal_loss import FocalLoss
from ..modules.losses.smooth_L1 import SmoothL1Loss
from ..modules.losses.cross_entropy import CrossEntropyLoss
from ...datasets.utils import ObjdetAugmentation, BEVBox3D
from ...datasets.utils.operations import filter_by_min_points


def unpack(flat_t, cnts=None):
    """
    Converts flat tensor to list of tensors, 
    with length according to cnts.
    """
    if cnts is None:
        return [flat_t]
        
    data_list = []
    idx0 = 0
    for cnt in cnts:
        idx1 = idx0 + cnt
        data_list.append(flat_t[idx0:idx1])
        idx0 = idx1
    return data_list

class PointPillars(BaseModel):
    """Object detection model. 
    Based on the PointPillars architecture 
    https://github.com/nutonomy/second.pytorch.

    Args:
        name (string): Name of model.
            Default to "PointPillars".
        voxel_size: voxel edge lengths with format [x, y, z].
        point_cloud_range: The valid range of point coordinates as
            [x_min, y_min, z_min, x_max, y_max, z_max].
        voxelize: Config of PointPillarsVoxelization module.
        voxelize_encoder: Config of PillarFeatureNet module.
        scatter: Config of PointPillarsScatter module.
        backbone: Config of backbone module (SECOND).
        neck: Config of neck module (SECONDFPN).
        head: Config of anchor head module.
    """

    def __init__(self,
                 name="PointPillars",
                 point_cloud_range=[0, -40.0, -3, 70.0, 40.0, 1],
                 classes=['car'],
                 voxelize={},
                 voxel_encoder={},
                 scatter={},
                 backbone={},
                 neck={},
                 head={},
                 loss={},
                 **kwargs):

        super().__init__(name=name,
                         point_cloud_range=point_cloud_range,
                         **kwargs)
        self.point_cloud_range = point_cloud_range
        self.classes = classes
        self.name2lbl = {n: i for i, n in enumerate(classes)}
        self.lbl2name = {i: n for i, n in enumerate(classes)}

        self.voxel_layer = PointPillarsVoxelization(
            point_cloud_range=point_cloud_range, **voxelize)
        self.voxel_encoder = PillarFeatureNet(
            point_cloud_range=point_cloud_range, **voxel_encoder)
        self.middle_encoder = PointPillarsScatter(**scatter)

        self.backbone = SECOND(**backbone)
        self.neck = SECONDFPN(**neck)
        self.bbox_head = Anchor3DHead(num_classes=len(self.classes), **head)

        self.loss_cls = FocalLoss(**loss.get("focal_loss", {}))
        self.loss_bbox = SmoothL1Loss(**loss.get("smooth_l1", {}))
        self.loss_dir = CrossEntropyLoss(**loss.get("cross_entropy", {}))        

    def extract_feats(self, points, training=False):
        """Extract features from points."""
        voxels, num_points, coors = self.voxelize(points)
        voxel_features = self.voxel_encoder(voxels,
                                            num_points,
                                            coors,
                                            training=training)

        batch_size = int(coors[-1, 0].numpy()) + 1

        x = self.middle_encoder(voxel_features,
                                coors,
                                batch_size,
                                training=training)
        x = self.backbone(x, training=training)
        x = self.neck(x, training=training)

        return x

    def voxelize(self, points):
        """Apply hard voxelization to points."""
        voxels, coors, num_points = [], [], []
        for res in points:
            res_voxels, res_coors, res_num_points = self.voxel_layer(res)
            voxels.append(res_voxels)
            coors.append(res_coors)
            num_points.append(res_num_points)

        voxels = tf.concat(voxels, axis=0)
        num_points = tf.concat(num_points, axis=0)

        coors_batch = []
        for i, coor in enumerate(coors):
            paddings = [[0, 0] for i in range(len(coor.shape))]
            paddings[-1] = [1, 0]
            coor_pad = tf.pad(coor,
                              paddings,
                              mode='CONSTANT',
                              constant_values=i)
            coors_batch.append(coor_pad)

        coors_batch = tf.concat(coors_batch, axis=0)

        return voxels, num_points, coors_batch

    def call(self, inputs, training=True, cnts=None):
        inputs = unpack(inputs, cnts)
        x = self.extract_feats(inputs, training=training)
        outs = self.bbox_head(x, training=training)

        return outs

    def get_optimizer(self, cfg):
        beta1, beta2 = cfg.get('betas', [0.9, 0.99])
        return tf.optimizers.Adam(learning_rate=cfg['lr'],
                                  beta_1=beta1,
                                  beta_2=beta2)

        #used by torch, but doesn't perform well with TF:
        #import tensorflow_addons as tfa
        #beta1, beta2 = cfg.get('betas', [0.9, 0.99])
        #return tfa.optimizers.AdamW(weight_decay=cfg['weight_decay'],
        #                            learning_rate=cfg['lr'],
        #                            beta_1=beta1,
        #                            beta_2=beta2)

    def loss(self, results, inputs, cnts=None):
        scores, bboxes, dirs = results

        if isinstance(inputs, dict):
            gt_bboxes, gt_labels = inputs['bboxes'], inputs['labels']
        else:
            gt_bboxes, gt_labels = inputs[1:]
    
        gt_bboxes = unpack(gt_bboxes, cnts)
        gt_labels = unpack(gt_labels, cnts)

        # generate and filter bboxes
        target_bboxes, target_idx, pos_idx, neg_idx = self.bbox_head.assign_bboxes(
            bboxes, gt_bboxes)

        avg_factor = pos_idx.shape[0]

        # classification loss
        scores = tf.reshape(tf.transpose(scores, (0, 2, 3, 1)),
                            (-1, self.bbox_head.num_classes))
        target_labels = tf.fill((scores.shape[0],),
                                tf.constant(self.bbox_head.num_classes,
                                            dtype=gt_labels[0].dtype))
        gt_label = tf.gather(tf.concat(gt_labels, axis=0), target_idx)
        target_labels = tf.tensor_scatter_nd_update(
            target_labels, tf.expand_dims(pos_idx, axis=-1), gt_label)
            

        loss_cls = self.loss_cls(
            tf.gather(scores, tf.concat([pos_idx, neg_idx], axis=0)),
            tf.gather(target_labels, tf.concat([pos_idx, neg_idx], axis=0)),
            avg_factor=avg_factor)

        # remove invalid labels
        cond = (gt_label >= 0) & (gt_label < self.bbox_head.num_classes)
        pos_idx = tf.boolean_mask(pos_idx, cond)
        target_idx = tf.boolean_mask(target_idx, cond)
        target_bboxes = tf.boolean_mask(target_bboxes, cond)

        bboxes = tf.reshape(tf.transpose(bboxes, (0, 2, 3, 1)),
                            (-1, self.bbox_head.box_code_size))
        bboxes = tf.gather(bboxes, pos_idx)
        dirs = tf.reshape(tf.transpose(dirs, (0, 2, 3, 1)), (-1, 2))
        dirs = tf.gather(dirs, pos_idx)

        if len(pos_idx) > 0:
            # direction classification loss
            # to discrete bins
            target_dirs = tf.gather(tf.concat(gt_bboxes, axis=0),
                        target_idx)[:, -1]
            target_dirs = limit_period(target_dirs, 0, 2 * np.pi)
            target_dirs = tf.cast(target_dirs / np.pi, tf.int32) % 2

            loss_dir = self.loss_dir(dirs, target_dirs, avg_factor=avg_factor)

            # bbox loss
            # sinus difference transformation
            r0 = tf.sin(bboxes[:, -1:]) * tf.cos(target_bboxes[:, -1:])
            r1 = tf.cos(bboxes[:, -1:]) * tf.sin(target_bboxes[:, -1:])

            bboxes = tf.concat([bboxes[:, :-1], r0], axis=-1)
            target_bboxes = tf.concat([target_bboxes[:, :-1], r1], axis=-1)

            loss_bbox = self.loss_bbox(bboxes,
                                       target_bboxes,
                                       avg_factor=avg_factor)
        else:
            loss_bbox = tf.reduce_sum(bboxes)
            loss_dir = tf.reduce_sum(dirs)

        return {
            'loss_cls': loss_cls,
            'loss_bbox': loss_bbox,
            'loss_dir': loss_dir
        }

    def preprocess(self, data, attr):
        points = np.array(data['point'][:, 0:4], dtype=np.float32)

        min_val = np.array(self.point_cloud_range[:3])
        max_val = np.array(self.point_cloud_range[3:])

        points = points[np.where(
            np.all(np.logical_and(points[:, :3] >= min_val,
                                  points[:, :3] < max_val),
                   axis=-1))]

        new_data = {
            'point': points,
            'bbox_objs': data['bounding_boxes'],
            'calib': data['calib']
        }

        if 'full_point' in data:
            points = np.array(data['full_point'][:, 0:4], dtype=np.float32)

            min_val = np.array(self.point_cloud_range[:3])
            max_val = np.array(self.point_cloud_range[3:])

            points = points[np.where(
                np.all(np.logical_and(points[:, :3] >= min_val,
                                      points[:, :3] < max_val),
                       axis=-1))]

            new_data['full_point'] = points

        return new_data

    def load_gt_database(self, pickle_path, min_points_dict, sample_dict):
        db_boxes = pickle.load(open(pickle_path, 'rb'))

        if min_points_dict is not None:
            db_boxes = filter_by_min_points(db_boxes, min_points_dict)

        db_boxes_dict = {}
        for key in sample_dict.keys():
            db_boxes_dict[key] = []

        for db_box in db_boxes:
            if db_box.name in sample_dict.keys():
                db_boxes_dict[db_box.name].append(db_box)

        self.db_boxes_dict = db_boxes_dict

    def augment_data(self, data, attr):
        cfg = self.cfg.augment

        if 'ObjectSample' in cfg.keys():
            if not hasattr(self, 'db_boxes_dict'):
                data_path = attr['path']
                # remove tail of path to get root data path
                for _ in range(3):
                    data_path = os.path.split(data_path)[0]
                pickle_path = os.path.join(data_path, 'bboxes.pkl')
                self.load_gt_database(pickle_path, **cfg['ObjectSample'])

            data = ObjdetAugmentation.ObjectSample(
                data,
                db_boxes_dict=self.db_boxes_dict,
                sample_dict=cfg['ObjectSample']['sample_dict'])

        if cfg.get('ObjectRangeFilter', False):
            data = ObjdetAugmentation.ObjectRangeFilter(
                data, self.cfg.point_cloud_range)

        if cfg.get('PointShuffle', False):
            data = ObjdetAugmentation.PointShuffle(data)

        return data

    def transform(self, data, attr):
        #Augment data
        if attr['split'] not in ['test', 'testing', 'val', 'validation']:
            data = self.augment_data(data, attr)

<<<<<<< HEAD
        points = tf.constant(data['point'], dtype=tf.float32)
        labels = tf.constant([bb.label_class for bb in data['bbox_objs']],
=======
        points = tf.constant([data['point']], dtype=tf.float32)
        labels = tf.constant([
            self.name2lbl.get(bb.label_class, len(self.classes))
            for bb in data['bbox_objs']
        ],
>>>>>>> 0dfc7fa4
                             dtype=tf.int32)
        bboxes = tf.constant([bb.to_xyzwhlr() for bb in data['bbox_objs']],
                             dtype=tf.float32)

        return {
            'point': points,
            'bboxes': bboxes,
            'labels': labels,
            'bbox_objs': data['bbox_objs'],
            'calib': data['calib']
        }

    def get_batch_gen(self, dataset, steps_per_epoch=None, batch_size=1):
        
        def batcher():
            cnt = len(dataset) if steps_per_epoch is None else steps_per_epoch
            for i in np.arange(0, cnt, batch_size):
                batch = [dataset[i+bi]['data'] for bi in range(batch_size)]
                points = tf.concat([b['point'] for b in batch], axis=0)
                bboxes = tf.concat([b['bboxes'] for b in batch], axis=0)
                labels = tf.concat([b['labels'] for b in batch], axis=0)
                cnt_pts = tf.constant([len(b['point'] ) for b in batch])
                cnt_lbs = tf.constant([len(b['labels']) for b in batch])
                yield (points, bboxes, labels, cnt_pts, cnt_lbs)

        gen_func = batcher
        gen_types = (tf.float32, tf.float32, tf.int32, tf.int32, tf.int32)
        gen_shapes = ([None, 4], [None, 7], [None], [None], [None])

        return gen_func, gen_types, gen_shapes

    def inference_end(self, results, inputs):
        bboxes_b, scores_b, labels_b = self.bbox_head.get_bboxes(*results)

        inference_result = []

        world_cam, cam_img = None, None
        if 'calib' in inputs and inputs['calib'] is not None:
            calib = inputs['calib']
            world_cam = calib.get('world_cam', None)
            cam_img = calib.get('cam_img', None)

        for _bboxes, _scores, _labels in zip(bboxes_b, scores_b, labels_b):
            bboxes = _bboxes.cpu().numpy()
            scores = _scores.cpu().numpy()
            labels = _labels.cpu().numpy()
            inference_result.append([])

            for bbox, score, label in zip(bboxes, scores, labels):
                dim = bbox[[3, 5, 4]]
                pos = bbox[:3] + [0, 0, dim[1] / 2]
                yaw = bbox[-1]
                name = self.lbl2name.get(label, "ignore")
                inference_result[-1].append(
                    BEVBox3D(pos, dim, yaw, name, score, world_cam, cam_img))

        return inference_result


MODEL._register_module(PointPillars, 'tf')


class PointPillarsVoxelization(tf.keras.layers.Layer):

    def __init__(self,
                 voxel_size,
                 point_cloud_range,
                 max_num_points=32,
                 max_voxels=[16000, 40000]):
        """Voxelization layer for the PointPillars model.

        Args:
            voxel_size: voxel edge lengths with format [x, y, z].
            point_cloud_range: The valid range of point coordinates as
                [x_min, y_min, z_min, x_max, y_max, z_max].
            max_num_points: The maximum number of points per voxel.
            max_voxels: The maximum number of voxels. May be a tuple with
                values for training and testing.
        """
        super().__init__()
        self.voxel_size = tf.constant(voxel_size, dtype=tf.float32)
        self.point_cloud_range = point_cloud_range
        self.points_range_min = tf.constant(point_cloud_range[:3],
                                            dtype=tf.float32)
        self.points_range_max = tf.constant(point_cloud_range[3:],
                                            dtype=tf.float32)

        self.max_num_points = max_num_points
        if isinstance(max_voxels, tuple) or isinstance(max_voxels, list):
            self.max_voxels = max_voxels
        else:
            self.max_voxels = (max_voxels, max_voxels)

    def call(self, points_feats, training=False):
        """Forward function

        Args:
            points_feats: Tensor with point coordinates and features. The shape
                is [N, 3+C] with N as the number of points and C as the number 
                of feature channels.
        Returns:
            (out_voxels, out_coords, out_num_points).
            - out_voxels is a dense list of point coordinates and features for 
              each voxel. The shape is [num_voxels, max_num_points, 3+C].
            - out_coords is tensor with the integer voxel coords and shape
              [num_voxels,3]. Note that the order of dims is [z,y,x].
            - out_num_points is a 1D tensor with the number of points for each
              voxel.
        """
        if training:
            max_voxels = self.max_voxels[0]
        else:
            max_voxels = self.max_voxels[1]

        points = points_feats[:, :3]

        ans = voxelize(points, self.voxel_size, self.points_range_min,
                       self.points_range_max, self.max_num_points, max_voxels)

        # prepend row with zeros which maps to index 0 which maps to void points.
        feats = tf.concat([tf.zeros_like(points_feats[0:1, :]), points_feats],
                          axis=0)

        # create raggeed tensor from indices and row splits.
        voxel_point_indices_ragged = tf.RaggedTensor.from_row_splits(
            values=ans.voxel_point_indices,
            row_splits=ans.voxel_point_row_splits)

        # create dense matrix of indices. index 0 maps to the zero vector.
        voxels_point_indices_dense = voxel_point_indices_ragged.to_tensor(
            default_value=-1,
            shape=(voxel_point_indices_ragged.shape[0],
                   self.max_num_points)) + 1

        out_voxels = tf.gather(feats, voxels_point_indices_dense)

        out_coords = tf.concat([
            tf.expand_dims(ans.voxel_coords[:, 2], 1),
            tf.expand_dims(ans.voxel_coords[:, 1], 1),
            tf.expand_dims(ans.voxel_coords[:, 0], 1),
        ],
                               axis=1)

        out_num_points = ans.voxel_point_row_splits[
            1:] - ans.voxel_point_row_splits[:-1]

        return out_voxels, out_coords, out_num_points


class PFNLayer(tf.keras.layers.Layer):
    """Pillar Feature Net Layer.

    The Pillar Feature Net is composed of a series of these layers, but the
    PointPillars paper results only used a single PFNLayer.

    Args:
        in_channels (int): Number of input channels.
        out_channels (int): Number of output channels.
        last_layer (bool): If last_layer, there is no concatenation of
            features.
        mode (str): Pooling model to gather features inside voxels.
            Default to 'max'.
    """

    def __init__(self, in_channels, out_channels, last_layer=False, mode='max'):

        super().__init__()
        self.fp16_enabled = False
        self._name = 'PFNLayer'
        self.last_vfe = last_layer
        if not self.last_vfe:
            out_channels = out_channels // 2
        self.units = out_channels

        self.norm = tf.keras.layers.BatchNormalization(
            epsilon=1e-3, momentum=0.99, axis=1)  # Pass self.training
        self.linear = tf.keras.layers.Dense(self.units, use_bias=False)

        self.relu = tf.keras.layers.ReLU()

        assert mode in ['max', 'avg']
        self.mode = mode

    #@auto_fp16(apply_to=('inputs'), out_fp32=True)
    def call(self,
             inputs,
             num_voxels=None,
             aligned_distance=None,
             training=False):
        """Forward function.

        Args:
            inputs (tf.Tensor): Pillar/Voxel inputs with shape (N, M, C).
                N is the number of voxels, M is the number of points in
                voxels, C is the number of channels of point features.
            num_voxels (tf.Tensor, optional): Number of points in each
                voxel. Defaults to None.
            aligned_distance (tf.Tensor, optional): The distance of
                each points to the voxel center. Defaults to None.

        Returns:
            tf.Tensor: Features of Pillars.
        """
        x = self.linear(inputs)
        x = self.norm(tf.transpose(x, perm=[0, 2, 1]), training=training)
        x = tf.transpose(x, perm=[0, 2, 1])
        x = self.relu(x)

        if self.mode == 'max':
            if aligned_distance is not None:
                x = tf.matmul(x, tf.expand_dims(aligned_distance, -1))
            x_max = tf.reduce_max(x, axis=1, keepdims=True)
        elif self.mode == 'avg':
            if aligned_distance is not None:
                x = tf.matmul(x, tf.expand_dims(aligned_distance, -1))
            x_max = tf.reduce_sum(x, axis=1, keepdims=True) / tf.reshape(
                tf.cast(num_voxels, inputs.dtype), (-1, 1, 1))

        if self.last_vfe:
            return x_max
        else:
            x_repeat = tf.repeat(x_max, inputs.shape[1], axis=1)
            x_concatenated = tf.concat([x, x_repeat], axis=2)
            return x_concatenated


class PillarFeatureNet(tf.keras.layers.Layer):
    """Pillar Feature Net.

    The network prepares the pillar features and performs forward pass
    through PFNLayers.

    Args:
        in_channels (int, optional): Number of input features,
            either x, y, z or x, y, z, r. Defaults to 4.
        feat_channels (tuple, optional): Number of features in each of the
            N PFNLayers. Defaults to (64, ).
        voxel_size (tuple[float], optional): Size of voxels, only utilize x
            and y size. Defaults to (0.2, 0.2, 4).
        point_cloud_range (tuple[float], optional): Point cloud range, only
            utilizes x and y min. Defaults to (0, -40, -3, 70.4, 40, 1).
    """

    def __init__(self,
                 in_channels=4,
                 feat_channels=(64,),
                 voxel_size=(0.16, 0.16, 4),
                 point_cloud_range=(0, -39.68, -3, 69.12, 39.68, 1)):

        super(PillarFeatureNet, self).__init__()
        assert len(feat_channels) > 0

        # with cluster center (+3) + with voxel center (+2)
        in_channels += 5

        # Create PillarFeatureNet layers
        self.in_channels = in_channels
        feat_channels = [in_channels] + list(feat_channels)
        pfn_layers = []
        for i in range(len(feat_channels) - 1):
            in_filters = feat_channels[i]
            out_filters = feat_channels[i + 1]
            if i < len(feat_channels) - 2:
                last_layer = False
            else:
                last_layer = True
            pfn_layers.append(
                PFNLayer(in_filters,
                         out_filters,
                         last_layer=last_layer,
                         mode='max'))
        self.pfn_layers = pfn_layers

        self.fp16_enabled = False

        # Need pillar (voxel) size and x/y offset in order to calculate offset
        self.vx = voxel_size[0]
        self.vy = voxel_size[1]
        self.x_offset = self.vx / 2 + point_cloud_range[0]
        self.y_offset = self.vy / 2 + point_cloud_range[1]
        self.point_cloud_range = point_cloud_range

    #@force_fp32(out_fp16=True)
    def call(self, features, num_points, coors, training=False):
        """Forward function.

        Args:
            features (tf.Tensor): Point features or raw points in shape
                (N, M, C).
            num_points (tf.Tensor): Number of points in each pillar.
            coors (tf.Tensor): Coordinates of each voxel.

        Returns:
            tf.Tensor: Features of pillars.
        """
        features_ls = [features]
        # Find distance of x, y, and z from cluster center
        points_mean = tf.reduce_sum(
            features[:, :, :3], axis=1, keepdims=True) / tf.reshape(
                tf.cast(num_points, features.dtype), (-1, 1, 1))
        f_cluster = features[:, :, :3] - points_mean
        features_ls.append(f_cluster)

        # Find distance of x, y, and z from pillar center
        dtype = features.dtype

        f_center_0 = features[:, :, 0] - (
            tf.expand_dims(tf.cast(coors[:, 3], dtype), 1) * self.vx +
            self.x_offset)
        f_center_1 = features[:, :, 1] - (
            tf.expand_dims(tf.cast(coors[:, 2], dtype), 1) * self.vy +
            self.y_offset)

        f_center = tf.stack((f_center_0, f_center_1), axis=2)

        features_ls.append(f_center)

        # Combine together feature decorations
        features = tf.concat(features_ls, axis=-1)

        # The feature decorations were calculated without regard to whether
        # pillar was empty. Need to ensure that
        # empty pillars remain set to zeros.
        voxel_count = features.shape[1]
        mask = get_paddings_indicator(num_points, voxel_count, axis=0)
        mask = tf.cast(tf.expand_dims(mask, -1), dtype)

        features *= mask

        for pfn in self.pfn_layers:
            features = pfn(features, num_points, training=training)

        return tf.squeeze(features)


class PointPillarsScatter(tf.keras.layers.Layer):
    """Point Pillar's Scatter.

    Converts learned features from dense tensor to sparse pseudo image.

    Args:
        in_channels (int): Channels of input features.
        output_shape (list[int]): Required output shape of features.
    """

    def __init__(self, in_channels=64, output_shape=[496, 432]):
        super().__init__()
        self.out_shape = output_shape
        self.ny = output_shape[0]
        self.nx = output_shape[1]
        self.in_channels = in_channels
        self.fp16_enabled = False

    #@auto_fp16(apply_to=('voxel_features', ))
    def call(self, voxel_features, coors, batch_size, training=False):
        """Scatter features of single sample.

        Args:
            voxel_features (tf.Tensor): Voxel features in shape (N, M, C).
            coors (tf.Tensor): Coordinates of each voxel in shape (N, 4).
                The first column indicates the sample ID.
            batch_size (int): Number of samples in the current batch.
        """
        # batch_canvas will be the final output.
        batch_canvas = []
        for batch_itt in range(batch_size):
            # Create the canvas for this sample
            canvas_shape = (self.nx * self.ny, self.in_channels)

            # Only include non-empty pillars
            batch_mask = coors[:, 0] == batch_itt
            this_coors = tf.boolean_mask(coors, batch_mask)

            indices = this_coors[:, 2] * self.nx + this_coors[:, 3]
            indices = tf.cast(indices, tf.int64)
            indices = tf.expand_dims(indices, axis=-1)

            voxels = tf.boolean_mask(voxel_features, batch_mask)

            # Now scatter the blob back to the canvas.
            accum = tf.maximum(
                tf.scatter_nd(indices, tf.ones_like(voxels), canvas_shape),
                tf.constant(1.0))
            canvas = tf.scatter_nd(indices, voxels, canvas_shape) / accum
            canvas = tf.transpose(canvas)

            # Append to a list for later stacking.
            batch_canvas.append(canvas)

        # Stack to 3-dim tensor (batch-size, in_channels, nrows*ncols)
        batch_canvas = tf.stack(batch_canvas, axis=0)

        # Undo the column stacking to final 4-dim tensor
        batch_canvas = tf.reshape(
            batch_canvas, (batch_size, self.in_channels, self.ny, self.nx))

        return batch_canvas


class SECOND(tf.keras.layers.Layer):
    """Backbone network for SECOND/PointPillars/PartA2/MVXNet.

    Args:
        in_channels (int): Input channels.
        out_channels (list[int]): Output channels for multi-scale feature maps.
        layer_nums (list[int]): Number of layers in each stage.
        layer_strides (list[int]): Strides of each stage.
    """

    def __init__(self,
                 in_channels=64,
                 out_channels=[64, 128, 256],
                 layer_nums=[3, 5, 5],
                 layer_strides=[2, 2, 2]):
        super(SECOND, self).__init__()
        assert len(layer_strides) == len(layer_nums)
        assert len(out_channels) == len(layer_nums)

        in_filters = [in_channels, *out_channels[:-1]]
        # note that when stride > 1, conv2d with same padding isn't
        # equal to pad-conv2d. we should use pad-conv2d.
        blocks = []
        for i, layer_num in enumerate(layer_nums):
            block = tf.keras.Sequential()
            block.add(
                tf.keras.layers.ZeroPadding2D(padding=1,
                                              data_format='channels_first'))
            block.add(tf.keras.layers.Permute((2, 3, 1)))
            block.add(
                tf.keras.layers.Conv2D(filters=out_channels[i],
                                       kernel_size=3,
                                       data_format='channels_last',
                                       use_bias=False,
                                       strides=layer_strides[i]))
            block.add(tf.keras.layers.Permute((3, 1, 2)))
            block.add(
                tf.keras.layers.BatchNormalization(axis=1,
                                                   epsilon=1e-3,
                                                   momentum=0.99))
            block.add(tf.keras.layers.ReLU())

            for j in range(layer_num):
                block.add(
                    tf.keras.layers.ZeroPadding2D(padding=1,
                                                  data_format='channels_first'))
                block.add(tf.keras.layers.Permute((2, 3, 1)))
                block.add(
                    tf.keras.layers.Conv2D(filters=out_channels[i],
                                           kernel_size=3,
                                           data_format='channels_last',
                                           use_bias=False))
                block.add(tf.keras.layers.Permute((3, 1, 2)))
                block.add(
                    tf.keras.layers.BatchNormalization(axis=1,
                                                       epsilon=1e-3,
                                                       momentum=0.99))
                block.add(tf.keras.layers.ReLU())

            blocks.append(block)

        self.blocks = blocks

    def call(self, x, training=False):
        """Forward function.

        Args:
            x (tf.Tensor): Input with shape (N, C, H, W).

        Returns:
            tuple[tf.Tensor]: Multi-scale features.
        """
        outs = []
        for i in range(len(self.blocks)):
            x = self.blocks[i](x, training=training)
            outs.append(x)
        return tuple(outs)


class SECONDFPN(tf.keras.layers.Layer):
    """FPN used in SECOND/PointPillars/PartA2/MVXNet.

    Args:
        in_channels (list[int]): Input channels of multi-scale feature maps.
        out_channels (list[int]): Output channels of feature maps.
        upsample_strides (list[int]): Strides used to upsample the
            feature maps.
        use_conv_for_no_stride (bool): Whether to use conv when stride is 1.
    """

    def __init__(self,
                 in_channels=[64, 128, 256],
                 out_channels=[128, 128, 128],
                 upsample_strides=[1, 2, 4],
                 use_conv_for_no_stride=False):
        # if for GroupNorm,
        # cfg is dict(type='GN', num_groups=num_groups, epsilon=1e-3, affine=True)
        super(SECONDFPN, self).__init__()
        assert len(out_channels) == len(upsample_strides) == len(in_channels)
        self.in_channels = in_channels
        self.out_channels = out_channels
        self.fp16_enabled = False

        deblocks = []
        for i, out_channel in enumerate(out_channels):
            stride = upsample_strides[i]
            if stride > 1 or (stride == 1 and not use_conv_for_no_stride):
                upsample_layer = tf.keras.layers.Conv2DTranspose(
                    filters=out_channel,
                    kernel_size=upsample_strides[i],
                    strides=upsample_strides[i],
                    use_bias=False,
                    data_format='channels_first',
                )
            else:
                stride = np.round(1 / stride).astype(np.int64)
                upsample_layer = tf.keras.layers.Conv2D(  # TODO : convert to channels last.
                    filters=out_channels[i],
                    kernel_size=stride,
                    data_format='channels_first',
                    use_bias=False,
                    strides=stride,
                    kernel_initializer='he_normal')

            deblock = tf.keras.Sequential()
            deblock.add(upsample_layer)
            deblock.add(
                tf.keras.layers.BatchNormalization(axis=1,
                                                   epsilon=1e-3,
                                                   momentum=0.99))
            deblock.add(tf.keras.layers.ReLU())

            deblocks.append(deblock)

        self.deblocks = deblocks

    #@auto_fp16()
    def call(self, x, training=False):
        """Forward function.

        Args:
            x (tf.Tensor): 4D Tensor in (N, C, H, W) shape.

        Returns:
            tf.Tensor: Feature maps.
        """
        assert len(x) == len(self.in_channels)

        ups = [
            deblock(x[i], training=training)
            for i, deblock in enumerate(self.deblocks)
        ]

        if len(ups) > 1:
            out = tf.concat(ups, axis=1)
        else:
            out = ups[0]

        return out


class Anchor3DHead(tf.keras.layers.Layer):

    def __init__(self,
                 num_classes=1,
                 in_channels=384,
                 feat_channels=384,
                 nms_pre=100,
                 score_thr=0.1,
                 dir_offset=0,
                 ranges=[[0, -40.0, -3, 70.0, 40.0, 1]],
                 sizes=[[0.6, 1.0, 1.5]],
                 rotations=[0, 1.57],
                 iou_thr=[[0.35, 0.5]]):

        super().__init__()
        self.in_channels = in_channels
        self.num_classes = num_classes
        self.feat_channels = feat_channels
        self.nms_pre = nms_pre
        self.score_thr = score_thr
        self.dir_offset = dir_offset
        self.iou_thr = iou_thr

        if len(self.iou_thr) != num_classes:
            assert len(self.iou_thr) == 1
            self.iou_thr = self.iou_thr * num_classes
        assert len(self.iou_thr) == num_classes

        # build anchor generator
        self.anchor_generator = Anchor3DRangeGenerator(ranges=ranges,
                                                       sizes=sizes,
                                                       rotations=rotations)

        # In 3D detection, the anchor stride is connected with anchor size
        self.num_anchors = self.anchor_generator.num_base_anchors

        # build box coder
        self.bbox_coder = BBoxCoder()
        self.box_code_size = 7

        #Initialize neural network layers of the head.
        self.cls_out_channels = self.num_anchors * self.num_classes

        kernel_init = tf.keras.initializers.RandomNormal(stddev=0.01)
        bias_init = tf.keras.initializers.Constant(
            value=self.bias_init_with_prob(0.01))

        self.conv_cls = tf.keras.layers.Conv2D(self.cls_out_channels,
                                               kernel_size=1,
                                               data_format='channels_last',
                                               kernel_initializer=kernel_init,
                                               bias_initializer=bias_init)

        self.conv_reg = tf.keras.layers.Conv2D(self.num_anchors *
                                               self.box_code_size,
                                               kernel_size=1,
                                               data_format='channels_last',
                                               kernel_initializer=kernel_init)

        self.conv_dir_cls = tf.keras.layers.Conv2D(self.num_anchors * 2,
                                                   kernel_size=1,
                                                   data_format='channels_last')

    @staticmethod
    def bias_init_with_prob(prior_prob):
        """initialize conv/fc bias value according to giving probablity."""
        bias_init = float(-np.log((1 - prior_prob) / prior_prob))

        return bias_init

    def call(self, x, training=False):
        """Forward function on a feature map.

        Args:
            x (tf.Tensor): Input features.

        Returns:
            tuple[tf.Tensor]: Contain score of each class, bbox \
                regression and direction classification predictions.
        """
        x = tf.transpose(x, perm=[0, 2, 3, 1])

        cls_score = self.conv_cls(x)
        cls_score = tf.transpose(cls_score, perm=[0, 3, 1, 2])

        bbox_pred = self.conv_reg(x)
        bbox_pred = tf.transpose(bbox_pred, perm=[0, 3, 1, 2])

        dir_cls_preds = None
        dir_cls_preds = self.conv_dir_cls(x)
        dir_cls_preds = tf.transpose(dir_cls_preds, perm=[0, 3, 1, 2])

        return cls_score, bbox_pred, dir_cls_preds

    def assign_bboxes(self, pred_bboxes, target_bboxes):
        """Assigns target bboxes to given anchors.

        Args:
            pred_bboxes (tf.Tensor): Bbox predictions (anchors).
            target_bboxes (tf.Tensor): Bbox targets.

        Returns:
            tf.Tensor: Assigned target bboxes for each given anchor.
            tf.Tensor: Flat index of matched targets.
            tf.Tensor: Index of positive matches.
            tf.Tensor: Index of negative matches.
        """

        # compute all anchors
        anchors = [
            self.anchor_generator.grid_anchors(pred_bboxes.shape[-2:])
            for _ in range(len(target_bboxes))
        ]

        # compute size of anchors for each given class
        anchors_cnt = tf.cast(tf.reduce_prod(anchors[0].shape[:-1]),
                              dtype=tf.int64)
        rot_angles = anchors[0].shape[-2]

        # init the tensors for the final result
        assigned_bboxes, target_idxs, pos_idxs, neg_idxs = [], [], [], []

        def flatten_idx(idx, j):
            """inject class dimension in the given indices (... z * rot_angles + x) --> (.. z * num_classes * rot_angles + j * rot_angles + x)"""
            z = idx // rot_angles
            x = idx % rot_angles

            return z * self.num_classes * rot_angles + j * rot_angles + x
                        
        idx_off = 0
        for i in range(len(target_bboxes)):
            for j, (neg_th, pos_th) in enumerate(self.iou_thr):
                anchors_stride = tf.reshape(anchors[i][..., j, :, :],
                                            (-1, self.box_code_size))

                # compute a fast approximation of IoU
                overlaps = bbox_overlaps(box3d_to_bev2d(target_bboxes[i]),
                                         box3d_to_bev2d(anchors_stride))

                # for each anchor the gt with max IoU
                argmax_overlaps = tf.argmax(overlaps, axis=0)
                max_overlaps = tf.reduce_max(overlaps, axis=0)
                # for each gt the anchor with max IoU
                gt_max_overlaps = tf.reduce_max(overlaps, axis=1)

                pos_idx = max_overlaps >= pos_th
                neg_idx = (max_overlaps >= 0) & (max_overlaps < neg_th)

                # low-quality matching
                for k in range(len(target_bboxes[i])):
                    if gt_max_overlaps[k] >= neg_th:
                        pos_idx = tf.where(overlaps[k, :] == gt_max_overlaps[k],
                                           True, pos_idx)

                pos_idx = tf.where(pos_idx)[:, 0]
                neg_idx = tf.where(neg_idx)[:, 0]
                max_idx = tf.gather(argmax_overlaps, pos_idx)

                # encode bbox for positive matches
                assigned_bboxes.append(
                    self.bbox_coder.encode(tf.gather(anchors_stride, pos_idx),
                                           tf.gather(target_bboxes[i],
                                                     max_idx)))
                target_idxs.append(max_idx + idx_off)

                # store global indices in list
                pos_idx = flatten_idx(pos_idx, j) + i * anchors_cnt
                neg_idx = flatten_idx(neg_idx, j) + i * anchors_cnt
                pos_idxs.append(pos_idx)
                neg_idxs.append(neg_idx)

            # compute offset for index computation
            idx_off += len(target_bboxes[i])

        return (tf.concat(assigned_bboxes,
                          axis=0), tf.concat(target_idxs, axis=0),
                tf.concat(pos_idxs, axis=0), tf.concat(neg_idxs, axis=0))


    def get_bboxes(self, cls_scores, bbox_preds, dir_preds):
        """Get bboxes of anchor head.

        Args:
            cls_scores (list[tf.Tensor]): Class scores.
            bbox_preds (list[tf.Tensor]): Bbox predictions.
            dir_cls_preds (list[tf.Tensor]): Direction
                class predictions.

        Returns:
            tuple[tf.Tensor]: Prediction results of batches 
                (bboxes, scores, labels).
        """
        bboxes, scores, labels = [], [], []
        for cls_score, bbox_pred, dir_pred in zip(cls_scores, bbox_preds,
                                                  dir_preds):

            b, s, l = self.get_bboxes_single(cls_score, bbox_pred, dir_pred)
            bboxes.append(b)
            scores.append(s)
            labels.append(l)
        return bboxes, scores, labels

    def get_bboxes_single(self, cls_scores, bbox_preds, dir_preds):
        """Get bboxes of anchor head.

        Args:
            cls_scores (list[tf.Tensor]): Class scores.
            bbox_preds (list[tf.Tensor]): Bbox predictions.
            dir_cls_preds (list[tf.Tensor]): Direction
                class predictions.

        Returns:
            tuple[tf.Tensor]: Prediction results of batches 
                (bboxes, scores, labels).
        """
        assert cls_scores.shape[-2:] == bbox_preds.shape[-2:]
        assert cls_scores.shape[-2:] == dir_preds.shape[-2:]

        anchors = self.anchor_generator.grid_anchors(cls_scores.shape[-2:])
        anchors = tf.reshape(anchors, (-1, self.box_code_size))

        dir_preds = tf.reshape(tf.transpose(dir_preds, perm=(1, 2, 0)), (-1, 2))
        dir_scores = tf.math.argmax(dir_preds, axis=-1)

        cls_scores = tf.reshape(tf.transpose(cls_scores, perm=(1, 2, 0)),
                                (-1, self.num_classes))
        scores = tf.sigmoid(cls_scores)

        bbox_preds = tf.reshape(tf.transpose(bbox_preds, perm=(1, 2, 0)),
                                (-1, self.box_code_size))

        if scores.shape[0] > self.nms_pre:
            max_scores = tf.reduce_max(scores, axis=1)
            _, topk_inds = tf.math.top_k(max_scores, self.nms_pre)
            anchors = tf.gather(anchors, topk_inds)
            bbox_preds = tf.gather(bbox_preds, topk_inds)
            scores = tf.gather(scores, topk_inds)
            dir_scores = tf.gather(dir_scores, topk_inds)

        bboxes = self.bbox_coder.decode(anchors, bbox_preds)

        idxs = multiclass_nms(bboxes, scores, self.score_thr)

        labels = [
            tf.fill((idxs[i].shape[0],), i) for i in range(self.num_classes)
        ]
        labels = tf.concat(labels, axis=0)

        scores = [
            tf.gather(scores, idxs[i])[:, i] for i in range(self.num_classes)
        ]
        scores = tf.concat(scores, axis=0)

        idxs = tf.concat(idxs, axis=0)
        bboxes = tf.gather(bboxes, idxs)
        dir_scores = tf.gather(dir_scores, idxs)

        if bboxes.shape[0] > 0:
            dir_rot = limit_period(bboxes[..., 6] - self.dir_offset, 1, np.pi)
            dir_rot = dir_rot + self.dir_offset + np.pi * tf.cast(
                dir_scores, dtype=bboxes.dtype)
            bboxes = tf.concat(
                [bboxes[:, :-1], tf.expand_dims(dir_rot, -1)], axis=-1)

        return bboxes, scores, labels<|MERGE_RESOLUTION|>--- conflicted
+++ resolved
@@ -310,16 +310,11 @@
         if attr['split'] not in ['test', 'testing', 'val', 'validation']:
             data = self.augment_data(data, attr)
 
-<<<<<<< HEAD
         points = tf.constant(data['point'], dtype=tf.float32)
-        labels = tf.constant([bb.label_class for bb in data['bbox_objs']],
-=======
-        points = tf.constant([data['point']], dtype=tf.float32)
         labels = tf.constant([
             self.name2lbl.get(bb.label_class, len(self.classes))
             for bb in data['bbox_objs']
         ],
->>>>>>> 0dfc7fa4
                              dtype=tf.int32)
         bboxes = tf.constant([bb.to_xyzwhlr() for bb in data['bbox_objs']],
                              dtype=tf.float32)
