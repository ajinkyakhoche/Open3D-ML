--- conflicted
+++ resolved
@@ -208,79 +208,8 @@
                                      use_cache=dataset.cfg.use_cache)
         test_loader = DataLoader(test_split,
                                  batch_size=cfg.batch_size,
-<<<<<<< HEAD
                                  sampler=get_sampler(test_sampler),
                                  collate_fn=batcher.collate_fn)
-=======
-                                 sampler=get_sampler(train_sampler),
-                                 collate_fn=self.batcher.collate_fn)
-
-        self.load_ckpt(model.cfg.ckpt_path)
-
-        datset_split = self.dataset.get_split('test')
-
-        log.info("Started testing")
-
-        self.test_accs = []
-        self.test_ious = []
-
-        with torch.no_grad():
-            for idx in tqdm(range(len(test_split)), desc='test'):
-                attr = datset_split.get_attr(idx)
-                if (cfg.get('test_continue', True) and dataset.is_tested(attr)):
-                    continue
-                data = datset_split.get_data(idx)
-                results = self.run_inference(data)
-
-                predict_label = results['predict_labels']
-                if cfg.get('test_compute_metric', True):
-                    acc = metric.acc_np_label(predict_label, data['label'])
-                    iou = metric.iou_np_label(predict_label, data['label'])
-                    self.test_accs.append(acc)
-                    self.test_ious.append(iou)
-
-                dataset.save_test_result(results, attr)
-
-        if cfg.get('test_compute_metric', True):
-            log.info("test acc: {}".format(
-                np.nanmean(np.array(self.test_accs)[:, -1])))
-            log.info("test iou: {}".format(
-                np.nanmean(np.array(self.test_ious)[:, -1])))
-
-    """
-    Run validation on the self model.
-    
-    """
-
-    def run_valid(self):
-        model = self.model
-        dataset = self.dataset
-        device = self.device
-        cfg = self.cfg
-
-        timestamp = datetime.now().strftime('%Y-%m-%d_%H:%M:%S')
-
-        Loss = SemSegLoss(self, model, dataset, device)
-        metric = SemSegMetric(self, model, dataset, device)
-
-        log.info("DEVICE : {}".format(device))
-        log_file_path = join(cfg.logs_dir, 'log_valid_' + timestamp + '.txt')
-        log.info("Logging in file : {}".format(log_file_path))
-        log.addHandler(logging.FileHandler(log_file_path))
-
-        batcher = self.get_batcher(device)
-        valid_dataset = dataset.get_split('validation')
-        valid_sampler = valid_dataset.sampler
-        valid_split = TorchDataloader(dataset=valid_dataset,
-                                      preprocess=model.preprocess,
-                                      transform=model.transform,
-                                      sampler=valid_sampler,
-                                      use_cache=dataset.cfg.use_cache)
-        valid_loader = DataLoader(valid_split,
-                                  batch_size=cfg.batch_size,
-                                  sampler=get_sampler(valid_sampler),
-                                  collate_fn=self.batcher.collate_fn)
->>>>>>> 68f810e2
 
         self.dataset_split = test_dataset
 
@@ -496,16 +425,12 @@
             if epoch % cfg.save_ckpt_freq == 0:
                 self.save_ckpt(epoch)
 
-<<<<<<< HEAD
-    def get_batcher(self, device):
-=======
     """
     Get the batcher to be used based on the device and split.
     
     """
 
     def get_batcher(self, device, split='training'):
->>>>>>> 68f810e2
 
         batcher_name = getattr(self.model.cfg, 'batcher')
 
