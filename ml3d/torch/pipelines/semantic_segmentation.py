--- conflicted
+++ resolved
@@ -337,67 +337,36 @@
         self.batcher = self.get_batcher(device)
 
         train_dataset = dataset.get_split('train')
-<<<<<<< HEAD
         # train_sampler = train_dataset.sampler
-        train_split = TorchDataloader(
-            dataset=train_dataset,
-            preprocess=model.preprocess,
-            transform=model.transform,
-            #   sampler=train_sampler,
-            use_cache=dataset.cfg.use_cache,
-            steps_per_epoch=dataset.cfg.get('steps_per_epoch_train', None))
-        train_loader = DataLoader(
-            train_split,
-            batch_size=cfg.batch_size,
-            #   sampler=get_sampler(train_sampler),
-            collate_fn=self.batcher.collate_fn)
-
-        valid_dataset = dataset.get_split('validation')
-        # valid_sampler = valid_dataset.sampler
-        valid_split = TorchDataloader(
-            dataset=valid_dataset,
-            preprocess=model.preprocess,
-            transform=model.transform,
-            #   sampler=valid_sampler,
-            use_cache=dataset.cfg.use_cache,
-            steps_per_epoch=dataset.cfg.get('steps_per_epoch_valid', None))
-        valid_loader = DataLoader(
-            valid_split,
-            batch_size=cfg.val_batch_size,
-            #   sampler=get_sampler(valid_sampler),
-            collate_fn=self.batcher.collate_fn)
-=======
-        train_sampler = train_dataset.sampler
         train_split = TorchDataloader(dataset=train_dataset,
                                       preprocess=model.preprocess,
                                       transform=model.transform,
-                                      sampler=train_sampler,
+                                    #   sampler=train_sampler,
                                       use_cache=dataset.cfg.use_cache,
                                       steps_per_epoch=dataset.cfg.get(
                                           'steps_per_epoch_train', None))
         train_loader = DataLoader(train_split,
                                   batch_size=cfg.batch_size,
-                                  sampler=get_sampler(train_sampler),
+                                #   sampler=get_sampler(train_sampler),
                                   num_workers=cfg.get('num_workers', 4),
                                   pin_memory=cfg.get('pin_memory', True),
                                   collate_fn=self.batcher.collate_fn)
 
         valid_dataset = dataset.get_split('validation')
-        valid_sampler = valid_dataset.sampler
+        # valid_sampler = valid_dataset.sampler
         valid_split = TorchDataloader(dataset=valid_dataset,
                                       preprocess=model.preprocess,
                                       transform=model.transform,
-                                      sampler=valid_sampler,
+                                    #   sampler=valid_sampler,
                                       use_cache=dataset.cfg.use_cache,
                                       steps_per_epoch=dataset.cfg.get(
                                           'steps_per_epoch_valid', None))
         valid_loader = DataLoader(valid_split,
                                   batch_size=cfg.val_batch_size,
-                                  sampler=get_sampler(valid_sampler),
+                                #   sampler=get_sampler(valid_sampler),
                                   num_workers=cfg.get('num_workers', 4),
                                   pin_memory=cfg.get('pin_memory', True),
                                   collate_fn=self.batcher.collate_fn)
->>>>>>> 90e61582
 
         self.optimizer, self.scheduler = model.get_optimizer(cfg)
 
