import torch
import logging
from tqdm import tqdm
import numpy as np
import re

from datetime import datetime

from os.path import exists, join
from torch.utils.data import DataLoader
from pathlib import Path

from .base_pipeline import BasePipeline
from ..dataloaders import TorchDataloader, ConcatBatcher
from torch.utils.tensorboard import SummaryWriter
from ..utils import latest_torch_ckpt
from ...utils import make_dir, PIPELINE, LogRecord, get_runid, code2md
from ...datasets.utils import BEVBox3D

from ...metrics.mAP import mAP

logging.setLogRecordFactory(LogRecord)
logging.basicConfig(
    level=logging.INFO,
    format='%(levelname)s - %(asctime)s - %(module)s - %(message)s',
)
log = logging.getLogger(__name__)


class ObjectDetection(BasePipeline):
    """
    Pipeline for object detection. 
    """

    def __init__(self,
                 model,
                 dataset=None,
                 name='ObjectDetection',
                 main_log_dir='./logs/',
                 device='cuda',
                 split='train',
                 **kwargs):
        super().__init__(model=model,
                         dataset=dataset,
                         name=name,
                         main_log_dir=main_log_dir,
                         device=device,
                         split=split,
                         **kwargs)

    def run_inference(self, data):
        """
        Run inference on given data.

        Args:
            data: A raw data.
        Returns:
            Returns the inference results.
        """
        model = self.model

        model.eval()

        with torch.no_grad():
            inputs = torch.tensor(data['point'],
                                  dtype=torch.float32,
                                  device=self.device)
            inputs = torch.reshape(inputs, (1, -1, inputs.shape[-1]))
            results = model({'point': inputs})
            boxes = model.inference_end(results, data)

        return boxes

    def run_test(self):
        """
        Run test with test data split, computes mean average precision of the prediction results.
        """
        model = self.model
        dataset = self.dataset
        device = self.device
        cfg = self.cfg

        model.eval()

        timestamp = datetime.now().strftime('%Y-%m-%d_%H:%M:%S')

        log.info("DEVICE : {}".format(device))
        log_file_path = join(cfg.logs_dir, 'log_test_' + timestamp + '.txt')
        log.info("Logging in file : {}".format(log_file_path))
        log.addHandler(logging.FileHandler(log_file_path))

        test_split = TorchDataloader(dataset=dataset.get_split('test'),
                                     preprocess=model.preprocess,
                                     transform=None,
                                     use_cache=False,
                                     shuffle=False)

        self.load_ckpt(model.cfg.ckpt_path)

        if cfg.get('test_compute_metric', True):
            self.run_valid()

        log.info("Started testing")
        self.test_ious = []

        pred = []
        with torch.no_grad():
            for i in tqdm(range(len(test_split)), desc='testing'):
                results = self.run_inference(test_split[i]['data'])
                pred.append(results[0])

        #dataset.save_test_result(results, attr)

    def run_valid(self):
        """
        Run validation with validation data split, computes mean average precision and the loss of the prediction results.
        """
        model = self.model
        dataset = self.dataset
        device = self.device
        cfg = self.cfg

        model.eval()

        timestamp = datetime.now().strftime('%Y-%m-%d_%H:%M:%S')

        log.info("DEVICE : {}".format(device))
        log_file_path = join(cfg.logs_dir, 'log_valid_' + timestamp + '.txt')
        log.info("Logging in file : {}".format(log_file_path))
        log.addHandler(logging.FileHandler(log_file_path))

        batcher = ConcatBatcher(device, model.cfg.name)

        valid_dataset = dataset.get_split('train')
        valid_split = TorchDataloader(dataset=valid_dataset,
                                      preprocess=model.preprocess,
                                      transform=model.transform,
                                      use_cache=dataset.cfg.use_cache,
                                      shuffle=True,
                                      steps_per_epoch=dataset.cfg.get(
                                          'steps_per_epoch_valid', None))
        valid_loader = DataLoader(
            valid_split,
            batch_size=cfg.val_batch_size,
            num_workers=cfg.get('num_workers', 4),
            pin_memory=cfg.get('pin_memory', True),
            collate_fn=batcher.collate_fn,
        )

        log.info("Started validation")

        self.valid_losses = {}

        pred = []
        gt = []
        with torch.no_grad():
<<<<<<< HEAD
            for i in tqdm(range(len(valid_loader)), desc='validation'):
                data = valid_loader[i]['data']
                results = model(data)
=======
            for data in tqdm(valid_loader, desc='validation'):
                results = model(data.point)
>>>>>>> 65d050f0
                loss = model.loss(results, data)
                for l, v in loss.items():
                    if not l in self.valid_losses:
                        self.valid_losses[l] = []
                    self.valid_losses[l].append(v.cpu().item())

                # convert to bboxes for mAP evaluation
                boxes = model.inference_end(results, data)
                pred.append(BEVBox3D.to_dicts(boxes[0]))
                gt.append(BEVBox3D.to_dicts(data.bbox_objs))

        sum_loss = 0
        desc = "validation - "
        for l, v in self.valid_losses.items():
            desc += " %s: %.03f" % (l, np.mean(v))
            sum_loss += np.mean(v)
        desc += " > loss: %.03f" % sum_loss

        log.info(desc)

        overlaps = cfg.get("overlaps", [0.5])
        similar_classes = cfg.get("similar_classes", {})
        difficulties = cfg.get("difficulties", [0])

        ap = mAP(pred,
                 gt,
                 model.classes,
                 difficulties,
                 overlaps,
                 similar_classes=similar_classes)

        log.info("")
        log.info("=============== mAP BEV ===============")
        log.info(("class \\ difficulty  " +
                  "{:>5} " * len(difficulties)).format(*difficulties))
        for i, c in enumerate(model.classes):
            log.info(("{:<20} " + "{:>5.2f} " * len(difficulties)).format(
                c + ":", *ap[i, :, 0]))
        log.info("Overall: {:.2f}".format(np.mean(ap[:, -1])))
        self.valid_losses["mAP BEV"] = np.mean(ap[:, -1])

        ap = mAP(pred,
                 gt,
                 model.classes,
                 difficulties,
                 overlaps,
                 similar_classes=similar_classes,
                 bev=False)
        log.info("")
        log.info("=============== mAP  3D ===============")
        log.info(("class \\ difficulty  " +
                  "{:>5} " * len(difficulties)).format(*difficulties))
        for i, c in enumerate(model.classes):
            log.info(("{:<20} " + "{:>5.2f} " * len(difficulties)).format(
                c + ":", *ap[i, :, 0]))
        log.info("Overall: {:.2f}".format(np.mean(ap[:, -1])))
        self.valid_losses["mAP 3D"] = np.mean(ap[:, -1])

    def run_train(self):
        """
        Run training with train data split.
        """
        model = self.model
        device = self.device
        dataset = self.dataset

        cfg = self.cfg

        log.info("DEVICE : {}".format(device))
        timestamp = datetime.now().strftime('%Y-%m-%d_%H:%M:%S')

        log_file_path = join(cfg.logs_dir, 'log_train_' + timestamp + '.txt')
        log.info("Logging in file : {}".format(log_file_path))
        log.addHandler(logging.FileHandler(log_file_path))

        batcher = ConcatBatcher(device, model.cfg.name)

        train_dataset = dataset.get_split('training')
        train_split = TorchDataloader(dataset=train_dataset,
                                      preprocess=model.preprocess,
                                      transform=model.transform,
                                      use_cache=dataset.cfg.use_cache,
                                      steps_per_epoch=dataset.cfg.get(
                                          'steps_per_epoch_train', None))
        train_loader = DataLoader(
            train_split,
            batch_size=cfg.batch_size,
            num_workers=cfg.get('num_workers', 4),
            pin_memory=cfg.get('pin_memory', True),
            collate_fn=batcher.collate_fn,
        )

        self.optimizer, self.scheduler = model.get_optimizer(cfg.optimizer)

        is_resume = model.cfg.get('is_resume', True)
        start_ep = self.load_ckpt(model.cfg.ckpt_path, is_resume=is_resume)

        dataset_name = dataset.name if dataset is not None else ''
        tensorboard_dir = join(
            self.cfg.train_sum_dir,
            model.__class__.__name__ + '_' + dataset_name + '_torch')
        runid = get_runid(tensorboard_dir)
        self.tensorboard_dir = join(self.cfg.train_sum_dir,
                                    runid + '_' + Path(tensorboard_dir).name)

        writer = SummaryWriter(self.tensorboard_dir)
        self.save_config(writer)
        log.info("Writing summary in {}.".format(self.tensorboard_dir))

        log.info("Started training")
        for epoch in range(start_ep, cfg.max_epoch + 1):
            log.info(f'=== EPOCH {epoch:d}/{cfg.max_epoch:d} ===')
            model.train()

            self.losses = {}
<<<<<<< HEAD
            process_bar = tqdm(range(len(train_loader)), desc='training')
            for i in process_bar:
                data = train_loader[i]['data']
                results = model(data)
=======

            process_bar = tqdm(train_loader, desc='training')
            for data in process_bar:
                results = model(data.point)
>>>>>>> 65d050f0
                loss = model.loss(results, data)
                loss_sum = sum(loss.values())

                self.optimizer.zero_grad()
                loss_sum.backward()
                if model.cfg.get('grad_clip_norm', -1) > 0:
                    torch.nn.utils.clip_grad_value_(model.parameters(),
                                                    model.cfg.grad_clip_norm)
                self.optimizer.step()
                desc = "training - "
                for l, v in loss.items():
                    if not l in self.losses:
                        self.losses[l] = []
                    self.losses[l].append(v.cpu().item())
                    desc += " %s: %.03f" % (l, v.cpu().item())
                desc += " > loss: %.03f" % loss_sum.cpu().item()
                process_bar.set_description(desc)
                process_bar.refresh()

            #self.scheduler.step()

            # --------------------- validation
            self.run_valid()

            self.save_logs(writer, epoch)

            if epoch % cfg.save_ckpt_freq == 0:
                self.save_ckpt(epoch)

    def save_logs(self, writer, epoch):
        for key, val in self.losses.items():
            writer.add_scalar("train/" + key, np.mean(val), epoch)

        for key, val in self.valid_losses.items():
            writer.add_scalar("valid/" + key, np.mean(val), epoch)

    def load_ckpt(self, ckpt_path=None, is_resume=True):
        train_ckpt_dir = join(self.cfg.logs_dir, 'checkpoint')
        make_dir(train_ckpt_dir)

        epoch = 0
        if ckpt_path is None:
            ckpt_path = latest_torch_ckpt(train_ckpt_dir)
            if ckpt_path is not None and is_resume:
                log.info('ckpt_path not given. Restore from the latest ckpt')
                epoch = int(re.findall(r'\d+', ckpt_path)[-1]) + 1
            else:
                log.info('Initializing from scratch.')
                return epoch

        if not exists(ckpt_path):
            raise FileNotFoundError(f' ckpt {ckpt_path} not found')

        log.info(f'Loading checkpoint {ckpt_path}')
        ckpt = torch.load(ckpt_path, map_location=self.device)

        self.model.load_state_dict(ckpt['model_state_dict'], strict=False)
        if 'optimizer_state_dict' in ckpt and hasattr(self, 'optimizer'):
            log.info(f'Loading checkpoint optimizer_state_dict')
            self.optimizer.load_state_dict(ckpt['optimizer_state_dict'])
        if 'scheduler_state_dict' in ckpt and hasattr(self, 'scheduler'):
            log.info(f'Loading checkpoint scheduler_state_dict')
            self.scheduler.load_state_dict(ckpt['scheduler_state_dict'])

        return epoch

    def save_ckpt(self, epoch):
        path_ckpt = join(self.cfg.logs_dir, 'checkpoint')
        make_dir(path_ckpt)
        torch.save(
            dict(epoch=epoch,
                 model_state_dict=self.model.state_dict(),
                 optimizer_state_dict=self.optimizer.state_dict()),
            #scheduler_state_dict=self.scheduler.state_dict()),
            join(path_ckpt, f'ckpt_{epoch:05d}.pth'))
        log.info(f'Epoch {epoch:3d}: save ckpt to {path_ckpt:s}')

    def save_config(self, writer):
        '''
        Save experiment configuration with tensorboard summary
        '''
        writer.add_text("Description/Open3D-ML", self.cfg_tb['readme'], 0)
        writer.add_text("Description/Command line", self.cfg_tb['cmd_line'], 0)
        writer.add_text('Configuration/Dataset',
                        code2md(self.cfg_tb['dataset'], language='json'), 0)
        writer.add_text('Configuration/Model',
                        code2md(self.cfg_tb['model'], language='json'), 0)
        writer.add_text('Configuration/Pipeline',
                        code2md(self.cfg_tb['pipeline'], language='json'), 0)


PIPELINE._register_module(ObjectDetection, "torch")<|MERGE_RESOLUTION|>--- conflicted
+++ resolved
@@ -154,14 +154,8 @@
         pred = []
         gt = []
         with torch.no_grad():
-<<<<<<< HEAD
-            for i in tqdm(range(len(valid_loader)), desc='validation'):
-                data = valid_loader[i]['data']
+            for data in tqdm(valid_loader, desc='validation'):
                 results = model(data)
-=======
-            for data in tqdm(valid_loader, desc='validation'):
-                results = model(data.point)
->>>>>>> 65d050f0
                 loss = model.loss(results, data)
                 for l, v in loss.items():
                     if not l in self.valid_losses:
@@ -277,17 +271,10 @@
             model.train()
 
             self.losses = {}
-<<<<<<< HEAD
-            process_bar = tqdm(range(len(train_loader)), desc='training')
-            for i in process_bar:
-                data = train_loader[i]['data']
-                results = model(data)
-=======
 
             process_bar = tqdm(train_loader, desc='training')
             for data in process_bar:
-                results = model(data.point)
->>>>>>> 65d050f0
+                results = model(data)
                 loss = model.loss(results, data)
                 loss_sum = sum(loss.values())
 
